{
  "name": "handsontable",
  "description": "Spreadsheet-like data grid editor that provides copy/paste functionality compatible with Excel/Google Docs",
  "homepage": "http://handsontable.com/",
  "repository": {
    "type": "git",
    "url": "https://github.com/handsontable/handsontable.git"
  },
  "bugs": {
    "url": "https://github.com/handsontable/handsontable/issues"
  },
  "author": "Handsoncode <hello@handsontable.com>",
  "version": "0.18.0",
  "keywords": [
    "data",
    "grid",
    "table",
    "editor",
    "grid-editor",
    "data-grid",
    "data-table",
    "spreadsheet",
    "excel",
    "tabular-data",
    "edit-cell",
    "editable-table",
    "data-spreadsheet"
  ],
  "devDependencies": {
    "grunt": "~0.4.5",
    "grunt-contrib-connect": "~0.8.0",
    "grunt-contrib-jasmine": "~0.5.1",
    "grunt-contrib-jshint": "~0.10.0",
    "grunt-contrib-watch": "~0.6.1",
    "grunt-gitinfo": "~0.1.6",
<<<<<<< HEAD
    "hot-builder": "^0.2.5",
=======
    "grunt-jscs": "^2.1.0",
>>>>>>> 7804ca4d
    "grunt-saucelabs": "~8.3.3",
    "hot-builder": "^0.2.3",
    "load-grunt-tasks": "^3.0.0",
    "time-grunt": "~1.0.0"
  },
  "scripts": {
    "test": "grunt test -v"
  },
  "browser": "./src/browser.js",
  "license": "MIT"
}<|MERGE_RESOLUTION|>--- conflicted
+++ resolved
@@ -33,13 +33,9 @@
     "grunt-contrib-jshint": "~0.10.0",
     "grunt-contrib-watch": "~0.6.1",
     "grunt-gitinfo": "~0.1.6",
-<<<<<<< HEAD
+    "grunt-jscs": "^2.1.0",
     "hot-builder": "^0.2.5",
-=======
-    "grunt-jscs": "^2.1.0",
->>>>>>> 7804ca4d
     "grunt-saucelabs": "~8.3.3",
-    "hot-builder": "^0.2.3",
     "load-grunt-tasks": "^3.0.0",
     "time-grunt": "~1.0.0"
   },
