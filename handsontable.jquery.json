--- conflicted
+++ resolved
@@ -1,11 +1,7 @@
 {
   "name": "handsontable",
   "title": "Handsontable",
-<<<<<<< HEAD
-  "version": "0.9.12",
-=======
   "version": "0.9.13",
->>>>>>> 634dcd1b
   "author": {
     "name": "Marcin Warpechowski",
     "email": "marcin@nextgen.pl",
