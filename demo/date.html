<!doctype html>
<html>
<head>
  <meta charset='utf-8'>
  <title>Date cell type - Handsontable</title>

  <script data-jsfiddle="common" src="../lib/jquery.min.js"></script>
  <!--
  Pikady is needed for DateCell. It can be loaded before or after Handsontable
  -->

  <link data-jsfiddle="common" rel="stylesheet" media="screen" href="js/pikaday/css/pikaday.css">

  <script data-jsfiddle="common" src="js/moment/moment.js"></script>
  <script data-jsfiddle="common" src="js/pikaday/pikaday.js"></script>

  <!--
  Loading Handsontable
  -->
  <script data-jsfiddle="common" src="../dist/handsontable.full.js"></script>
  <link data-jsfiddle="common" rel="stylesheet" media="screen" href="../dist/handsontable.full.css">

  <!--
  Loading demo dependencies. They are used here only to enhance the examples on this page
  -->
  <link data-jsfiddle="common" rel="stylesheet" media="screen" href="css/samples.css?20140331">
  <script src="js/samples.js"></script>
  <script src="js/highlight/highlight.pack.js"></script>
  <link rel="stylesheet" media="screen" href="js/highlight/styles/github.css">
  <link rel="stylesheet" href="css/font-awesome/css/font-awesome.min.css">

  <!--
  Facebook open graph. Don't copy this to your project :)
  -->
  <meta property="og:title" content="Date cell type">
  <meta property="og:description"
        content="Date cell type uses jQuery UI Datepicker">
  <meta property="og:url" content="http://handsontable.com/demo/numeric.html">
  <meta property="og:image" content="http://handsontable.com/demo/image/og-image.png">
  <meta property="og:image:type" content="image/png">
  <meta property="og:image:width" content="409">
  <meta property="og:image:height" content="164">
  <link rel="canonical" href="http://handsontable.com/demo/numeric.html">

  <!--
  Google Analytics for GitHub Page. Don't copy this to your project :)
  -->
  <script src="js/ga.js"></script>

  <script data-jsfiddle="common">
    function getCarData() {
      return [
        ["Mercedes", "A 160", "01/14/2006", 6999.9999],
        ["Citroen", "C4 Coupe", "12/01/2008", 8330],
        ["Audi", "A4 Avant", "11/19/2011", 33900],
        ["Opel", "Astra", "02/02/2004", 7000],
        ["BMW", "320i Coupe", "07/24/2011", 30500]
      ];
    }
  </script>
</head>

<body>


<div class="wrapper">
  <div class="wrapper-row">
    <div id="global-menu-clone">
      <h1><a href="../index.html">Handsontable</a></h1>

    </div>

    <div id="container">
      <div class="columnLayout">

        <div class="rowLayout">
          <div class="descLayout">
            <div class="pad" data-jsfiddle="example1">
              <h2>Date cell type</h2>

              <p>To trigger the Date cell type, use the option <code>type: 'date'</code> in <code>columns</code> array
                or <code>cells</code> function.</p>

              <p>The Date cell uses <a href="https://github.com/dbushell/Pikaday">Pikaday datepicker</a> as
                the UI control.

              <p>Note that Date cell requires additional files in your <code>&lt;head&gt;</code>:


          <ul>
            <li><code>dist/handsontable.full.js</code></li>
            <li><code>dist/handsontable.full.css</code></li>
            <li><code>demo/js/pikaday/css/pikaday.css</code></li>
            <li><code>demo/js/moment/moment.js</code></li>
            <li><code>demo/js/pikaday/pikaday.js</code></li>
          </ul>

              <p>All data entered to the data-typed cells are validated agains the default date format (<code>MM/DD/YYYY</code>), unless another format is provided.</p>
              <p>If you enable the <code>correctFormat</code> config item, the dates will be automatically formatted to
                match the desired format.</p>

              <div id="example1"></div>

              <p>
                <button name="dump" data-instance="hot" data-dump="#example1"
                        title="Prints current data source to Firebug/Chrome Dev Tools">
                  Dump
                  data to console
                </button>
              </p>
            </div>
          </div>

          <div class="codeLayout">
            <div class="pad">
              <div class="jsFiddle">
                <button class="jsFiddleLink" data-runfiddle="example1">Edit in jsFiddle</button>
              </div>

              <script data-jsfiddle="example1">
                var element = $('#example1'),
                  hot;

                element.handsontable({
                  data: getCarData(),
                  startRows: 7,
                  startCols: 4,
                  colHeaders: ['Car', 'Model', 'Registration date', 'Price'],
                  columnSorting: true,
                  columns: [
                    {
                      type: 'autocomplete',
                      source: ['Audi', 'BMW', 'Chrysler', 'Citroen', 'Mercedes', 'Nissan', 'Opel', 'Suzuki', 'Toyota', 'Volvo'],
                      strict: false
                    },
                    {
                      // 2nd cell is simple text, no special options here
                    },
                    {
                      type: 'date',
                      dateFormat: 'MM/DD/YYYY',
                      correctFormat: true
                    },
                    {
                      type: 'numeric',
                      format: '$ 0,0.00'
                    }
                  ]
                });

                hot = element.handsontable('getInstance');
              </script>
            </div>
          </div>
        </div>

<<<<<<< HEAD
        <div class="footer-text">
=======
        <div class="footer-text">Handsontable &copy; 2012-2014 Marcin Warpechowski and contributors.<br> Code and
          documentation
          licensed under the The MIT License.
>>>>>>> 2ff204f7
        </div>
      </div>

    </div>

  </div>
</div>

<div id="outside-links-wrapper"></div>

</body>
</html><|MERGE_RESOLUTION|>--- conflicted
+++ resolved
@@ -154,13 +154,7 @@
           </div>
         </div>
 
-<<<<<<< HEAD
         <div class="footer-text">
-=======
-        <div class="footer-text">Handsontable &copy; 2012-2014 Marcin Warpechowski and contributors.<br> Code and
-          documentation
-          licensed under the The MIT License.
->>>>>>> 2ff204f7
         </div>
       </div>
 
