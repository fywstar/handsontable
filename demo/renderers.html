--- conflicted
+++ resolved
@@ -9,24 +9,12 @@
   -->
   <script data-jsfiddle="common" src="../dist/handsontable.full.js"></script>
   <link data-jsfiddle="common" rel="stylesheet" media="screen" href="../dist/handsontable.full.css">
-<<<<<<< HEAD
-  <!-- the below is only needed for DateCell (uses jQuery UI Datepicker) -->
-	<script data-jsfiddle="common" src="../lib/jquery.min.js"></script>
-	<script data-jsfiddle="common" src="../lib/jquery-ui/js/jquery-ui.custom.min.js"></script>
+
+  <!-- the below is only needed for DateCell (uses pikaday and moment.js) -->
+  <link data-jsfiddle="common" rel="stylesheet" media="screen" href="js/pikaday/css/pikaday.css">
 
   <script data-jsfiddle="common" src="js/moment/moment.js"></script>
   <script data-jsfiddle="common" src="js/pikaday/pikaday.js"></script>
-
-  <link data-jsfiddle="common" rel="stylesheet" media="screen"
-        href="../lib/jquery-ui/css/ui-bootstrap/jquery-ui.custom.css">
-=======
-
-  <!-- the below is only needed for DateCell (uses pikaday and moment.js) -->
-  <link data-jsfiddle="common" rel="stylesheet" media="screen" href="js/pikaday/css/pikaday.css">
-
-  <script data-jsfiddle="common" src="js/moment/moment.js"></script>
-  <script data-jsfiddle="common" src="js/pikaday/pikaday.js"></script>
->>>>>>> 22a6dea8
 
   <!--
   Loading demo dependencies. They are used here only to enhance the examples on this page
@@ -36,8 +24,6 @@
   <script src="js/highlight/highlight.pack.js"></script>
   <link rel="stylesheet" media="screen" href="js/highlight/styles/github.css">
   <link rel="stylesheet" href="css/font-awesome/css/font-awesome.min.css">
-
-  <link data-jsfiddle="common" rel="stylesheet" media="screen" href="js/pikaday/css/pikaday.css">
 
   <!--
   Facebook open graph. Don't copy this to your project :)
