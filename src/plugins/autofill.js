/**
 * This plugin provides "drag-down" and "copy-down" functionalities, both operated
 * using the small square in the right bottom of the cell selection.
 *
 * "Drag-down" expands the value of the selected cells to the neighbouring
 * cells when you drag the small square in the corner.
 *
 * "Copy-down" copies the value of the selection to all empty cells
 * below when you double click the small square.
 */
(function (Handsontable) {
  'use strict';

  function Autofill(instance) {
    this.instance = instance;
    this.addingStarted = false;

    var $document = $(document),
      wtOnCellCornerMouseDown,
      wtOnCellMouseOver,
      mouseDownOnCellCorner = false,
      plugin = this;


    var mouseUpCallback = function (event) {
      if (instance.autofill.handle && instance.autofill.handle.isDragged) {
        if (instance.autofill.handle.isDragged > 1) {
          instance.autofill.apply();
        }
        instance.autofill.handle.isDragged = 0;
        mouseDownOnCellCorner = false;
      }
    };

    $(this.instance.$table).off('mouseup.' + instance.guid).on('mouseup.' + instance.guid, function (event) {
      mouseUpCallback(event);
    });
    $(this.instance.view.wt.wtTable.bordersHolder).off('mouseup.' + instance.guid).on('mouseup.' + instance.guid, function (event) {
      mouseUpCallback(event);
    });

    $(document).off('mousemove.moveOutside_' + instance.guid).on('mousemove.moveOutside_' + instance.guid, function (event) {
      if (!plugin.instance.autofill) {
        return 0;
      }

      var tableBottom = Handsontable.Dom.offset(plugin.instance.$table[0]).top - (window.pageYOffset || document.documentElement.scrollTop) + Handsontable.Dom.outerHeight(plugin.instance.$table[0])
        , tableRight = Handsontable.Dom.offset(plugin.instance.$table[0]).left - (window.pageXOffset || document.documentElement.scrollLeft) + Handsontable.Dom.outerWidth(plugin.instance.$table[0]);

      if (plugin.addingStarted === false && plugin.instance.autofill.handle.isDragged > 0 && event.clientY > tableBottom && event.clientX <= tableRight) { // dragged outside bottom
        this.mouseDragOutside = true;
        plugin.addingStarted = true;
      } else {
        this.mouseDragOutside = false;
      }

      if (this.mouseDragOutside) {
        setTimeout(function () {
          plugin.addingStarted = false;
          plugin.instance.alter('insert_row');
        }, 200);
      }
    });

    /*
     * Appeding autofill-specific methods to walkontable event settings
     */
    wtOnCellCornerMouseDown = this.instance.view.wt.wtSettings.settings.onCellCornerMouseDown;
    this.instance.view.wt.wtSettings.settings.onCellCornerMouseDown = function (event) {
      instance.autofill.handle.isDragged = 1;
      mouseDownOnCellCorner = true;

      wtOnCellCornerMouseDown(event);
    };

    wtOnCellMouseOver = this.instance.view.wt.wtSettings.settings.onCellMouseOver;
    this.instance.view.wt.wtSettings.settings.onCellMouseOver = function (event, coords, TD, wt) {

      if (instance.autofill && (mouseDownOnCellCorner && !instance.view.isMouseDown() && instance.autofill.handle && instance.autofill.handle.isDragged)) {
        instance.autofill.handle.isDragged++;
        instance.autofill.showBorder(coords);
        instance.autofill.checkIfNewRowNeeded();
      }

      wtOnCellMouseOver(event, coords, TD, wt);
    };

    this.instance.view.wt.wtSettings.settings.onCellCornerDblClick = function () {
      instance.autofill.selectAdjacent();
    };

  }

  /**
   * Create fill handle and fill border objects
   */
  Autofill.prototype.init = function () {
    this.handle = {};
  },

  /**
   * Hide fill handle and fill border permanently
   */
    Autofill.prototype.disable = function () {
      this.handle.disabled = true;
    },

  /**
   * Selects cells down to the last row in the left column, then fills down to that cell
   */
    Autofill.prototype.selectAdjacent = function () {
      var select, data, r, maxR, c;

      if (this.instance.selection.isMultiple()) {
        select = this.instance.view.wt.selections.area.getCorners();
      }
      else {
        select = this.instance.view.wt.selections.current.getCorners();
      }

      data = this.instance.getData();
      rows : for (r = select[2] + 1; r < this.instance.countRows(); r++) {
        for (c = select[1]; c <= select[3]; c++) {
          if (data[r][c]) {
            break rows;
          }
        }
        if (!!data[r][select[1] - 1] || !!data[r][select[3] + 1]) {
          maxR = r;
        }
      }
      if (maxR) {
        this.instance.view.wt.selections.fill.clear();
        this.instance.view.wt.selections.fill.add(new WalkontableCellCoords(select[0], select[1]));
        this.instance.view.wt.selections.fill.add(new WalkontableCellCoords(maxR, select[3]));
        this.apply();
      }
    },

  /**
   * Apply fill values to the area in fill border, omitting the selection border
   */
    Autofill.prototype.apply = function () {
      var drag, select, start, end, _data;

      this.handle.isDragged = 0;

      drag = this.instance.view.wt.selections.fill.getCorners();
      if (!drag) {
        return;
      }

      this.instance.view.wt.selections.fill.clear();

      if (this.instance.selection.isMultiple()) {
        select = this.instance.view.wt.selections.area.getCorners();
      }
      else {
        select = this.instance.view.wt.selections.current.getCorners();
      }

      if (drag[0] === select[0] && drag[1] < select[1]) {
        start = new WalkontableCellCoords(
          drag[0],
          drag[1]
        );
        end = new WalkontableCellCoords(
          drag[2],
            select[1] - 1
        );
      }
      else if (drag[0] === select[0] && drag[3] > select[3]) {
        start = new WalkontableCellCoords(
          drag[0],
            select[3] + 1
        );
        end = new WalkontableCellCoords(
          drag[2],
          drag[3]
        );
      }
      else if (drag[0] < select[0] && drag[1] === select[1]) {
        start = new WalkontableCellCoords(
          drag[0],
          drag[1]
        );
        end = new WalkontableCellCoords(
            select[0] - 1,
          drag[3]
        );
      }
      else if (drag[2] > select[2] && drag[1] === select[1]) {
        start = new WalkontableCellCoords(
            select[2] + 1,
          drag[1]
        );
        end = new WalkontableCellCoords(
          drag[2],
          drag[3]
        );
      }

      if (start) {
        var selRange = {from: this.instance.getSelectedRange().from, to: this.instance.getSelectedRange().to};

        _data = this.instance.getData(selRange.from.row, selRange.from.col, selRange.to.row, selRange.to.col);

        Handsontable.hooks.run(this.instance, 'beforeAutofill', start, end, _data);

        this.instance.populateFromArray(start.row, start.col, _data, end.row, end.col, 'autofill');

        this.instance.selection.setRangeStart(new WalkontableCellCoords(drag[0], drag[1]));
        this.instance.selection.setRangeEnd(new WalkontableCellCoords(drag[2], drag[3]));
      }
      /*else {
       //reset to avoid some range bug
       selection.refreshBorders();
       }*/
    },

  /**
   * Show fill border
   * @param {WalkontableCellCoords} coords
   */
    Autofill.prototype.showBorder = function (coords) {
      var topLeft = this.instance.getSelectedRange().getTopLeftCorner();
      var bottomRight = this.instance.getSelectedRange().getBottomRightCorner();
      if (this.instance.getSettings().fillHandle !== 'horizontal' && (bottomRight.row < coords.row || topLeft.row > coords.row)) {
        coords = new WalkontableCellCoords(coords.row, bottomRight.col);
      }
      else if (this.instance.getSettings().fillHandle !== 'vertical') {
        coords = new WalkontableCellCoords(bottomRight.row, coords.col);
      }
      else {
        return; //wrong direction
      }

      this.instance.view.wt.selections.fill.clear();
      this.instance.view.wt.selections.fill.add(this.instance.getSelectedRange().from);
      this.instance.view.wt.selections.fill.add(this.instance.getSelectedRange().to);
      this.instance.view.wt.selections.fill.add(coords);
      this.instance.view.render();
    }

  Autofill.prototype.checkIfNewRowNeeded = function () {
    var fillCorners,
      tableRows = this.instance.countRows(),
      that = this;

    if (this.instance.view.wt.selections.fill.cellRange && this.addingStarted === false) {
      fillCorners = this.instance.view.wt.selections.fill.getCorners();

      if (fillCorners[2] === tableRows - 1) {
        this.addingStarted = true;

<<<<<<< HEAD
        this.instance._registerTimeout(setTimeout(function () {
=======
        setTimeout(function () {
>>>>>>> 5bd8c79a
          that.instance.alter('insert_row');
          that.addingStarted = false;
        }, 200));
      }
    }

  };


  Handsontable.hooks.add('afterInit', function () {
    var autofill = new Autofill(this);

    if (typeof this.getSettings().fillHandle !== "undefined") {
      if (autofill.handle && this.getSettings().fillHandle === false) {
        autofill.disable();
      }
      else if (!autofill.handle && this.getSettings().fillHandle !== false) {
        this.autofill = autofill;
        this.autofill.init();
      }
    }

  });

  Handsontable.Autofill = Autofill;

})(Handsontable);<|MERGE_RESOLUTION|>--- conflicted
+++ resolved
@@ -253,11 +253,7 @@
       if (fillCorners[2] === tableRows - 1) {
         this.addingStarted = true;
 
-<<<<<<< HEAD
         this.instance._registerTimeout(setTimeout(function () {
-=======
-        setTimeout(function () {
->>>>>>> 5bd8c79a
           that.instance.alter('insert_row');
           that.addingStarted = false;
         }, 200));
