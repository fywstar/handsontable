/**
 * Handsontable UndoRedo class
 */
import Handsontable from './../../browser';
import {arrayEach, arrayMap} from './../../helpers/array';
import {rangeEach} from './../../helpers/number';
import {inherit, deepClone} from './../../helpers/object';
import {stopImmediatePropagation} from './../../helpers/dom/event';

/**
 * @description
 * Handsontable UndoRedo plugin. It allows to undo and redo certain actions done in the table.
 * Please note, that not all actions are currently undo-able.
 *
 * @example
 * ```js
 * ...
 * undo: true
 * ...
 * ```
 * @class UndoRedo
 * @plugin UndoRedo
 */
Handsontable.UndoRedo = function(instance) {
  let plugin = this;
  this.instance = instance;
  this.doneActions = [];
  this.undoneActions = [];
  this.ignoreNewActions = false;
<<<<<<< HEAD
  instance.addHook('afterChange', function(changes, origin) {
    if (changes) {
      let action = new Handsontable.UndoRedo.ChangeAction(changes);
      plugin.done(action);
=======

  instance.addHook('afterChange', function(changes, source) {
    if (changes && source !== 'undo' && source !== 'redo') {
      plugin.done(new Handsontable.UndoRedo.ChangeAction(changes));
>>>>>>> 463ad6e1
    }
  });

  instance.addHook('afterCreateRow', function(index, amount, source) {
    if (source === 'undo' || source === 'redo' || source === 'auto') {
      return;
    }

<<<<<<< HEAD
    let action = new Handsontable.UndoRedo.CreateRowAction(index, amount);
    plugin.done(action);
  });

  instance.addHook('beforeRemoveRow', function(index, amount) {
    let originalData = plugin.instance.getSourceData();
    index = (originalData.length + index) % originalData.length;
    let removedData = originalData.slice(index, index + amount);
    let action = new Handsontable.UndoRedo.RemoveRowAction(index, removedData);
    plugin.done(action);
  });
=======
    plugin.done(new Handsontable.UndoRedo.CreateRowAction(index, amount));
  });

  instance.addHook('beforeRemoveRow', function(index, amount, logicRows, source) {
    if (source === 'undo' || source === 'redo' || source === 'auto') {
      return;
    }

    var originalData = plugin.instance.getSourceDataArray();

    index = (originalData.length + index) % originalData.length;
>>>>>>> 463ad6e1

    var removedData = deepClone(originalData.slice(index, index + amount));

    plugin.done(new Handsontable.UndoRedo.RemoveRowAction(index, removedData));
  });

  instance.addHook('afterCreateCol', function(index, amount, source) {
    if (source === 'undo' || source === 'redo' || source === 'auto') {
      return;
    }

<<<<<<< HEAD
    let action = new Handsontable.UndoRedo.CreateColumnAction(index, amount);
    plugin.done(action);
=======
    plugin.done(new Handsontable.UndoRedo.CreateColumnAction(index, amount));
>>>>>>> 463ad6e1
  });

  instance.addHook('beforeRemoveCol', function(index, amount, logicColumns, source) {
    if (source === 'undo' || source === 'redo' || source === 'auto') {
      return;
    }

    let originalData = plugin.instance.getSourceDataArray();

    index = (plugin.instance.countCols() + index) % plugin.instance.countCols();

    let removedData = [];
    let headers = [];
    let indexes = [];

    rangeEach(originalData.length - 1, (i) => {
      let column = [];
      let origRow = originalData[i];

      rangeEach(index, index + (amount - 1), (j) => {
        column.push(origRow[instance.runHooks('modifyCol', j)]);
      });
      removedData.push(column);
    });

    rangeEach(amount - 1, (i) => {
      indexes.push(instance.runHooks('modifyCol', index + i));
    });

    if (Array.isArray(instance.getSettings().colHeaders)) {
      rangeEach(amount - 1, (i) => {
        headers.push(instance.getSettings().colHeaders[instance.runHooks('modifyCol', index + i)] || null);
      });
    }

    let manualColumnMovePlugin = plugin.instance.getPlugin('manualColumnMove');

<<<<<<< HEAD
    let action = new Handsontable.UndoRedo.RemoveColumnAction(indexes, removedData, headers, manualColumnMovePlugin ? manualColumnMovePlugin.columnPositions : []);
=======
    var action = new Handsontable.UndoRedo.RemoveColumnAction(index, indexes, removedData, headers, manualColumnMovePlugin ? manualColumnMovePlugin.columnPositions : []);
>>>>>>> 463ad6e1

    plugin.done(action);
  });

  instance.addHook('beforeCellAlignment', function(stateBefore, range, type, alignment) {
    let action = new Handsontable.UndoRedo.CellAlignmentAction(stateBefore, range, type, alignment);
    plugin.done(action);
  });

  instance.addHook('beforeFilter', function(formulaStacks) {
    plugin.done(new Handsontable.UndoRedo.FiltersAction(formulaStacks));
  });

  instance.addHook('beforeRowMove', function(movedRows, target) {
    plugin.done(new Handsontable.UndoRedo.RowMoveAction(movedRows, target));
  });
};

Handsontable.UndoRedo.prototype.done = function(action) {
  if (!this.ignoreNewActions) {
    this.doneActions.push(action);
    this.undoneActions.length = 0;
  }
};

/**
 * Undo last edit.
 *
 * @function undo
 * @memberof UndoRedo#
 */
Handsontable.UndoRedo.prototype.undo = function() {
  if (this.isUndoAvailable()) {
    let action = this.doneActions.pop();
    let actionClone = deepClone(action);
    let instance = this.instance;

    let continueAction = instance.runHooks('beforeUndo', actionClone);

    if (continueAction === false) {
      return;
    }

    this.ignoreNewActions = true;
    let that = this;
    action.undo(this.instance, function() {
      that.ignoreNewActions = false;
      that.undoneActions.push(action);
    });

    instance.runHooks('afterUndo', actionClone);
  }
};

/**
 * Redo edit (used to reverse an undo).
 *
 * @function redo
 * @memberof UndoRedo#
 */
Handsontable.UndoRedo.prototype.redo = function() {
  if (this.isRedoAvailable()) {
    let action = this.undoneActions.pop();
    let actionClone = deepClone(action);
    let instance = this.instance;

    let continueAction = instance.runHooks('beforeRedo', actionClone);

    if (continueAction === false) {
      return;
    }

    this.ignoreNewActions = true;
    let that = this;
    action.redo(this.instance, function() {
      that.ignoreNewActions = false;
      that.doneActions.push(action);
    });

    instance.runHooks('afterRedo', actionClone);
  }
};

/**
 * Check if undo action is available.
 *
 * @function isUndoAvailable
 * @memberof UndoRedo#
 * @return {Boolean} Return `true` if undo can be performed, `false` otherwise
 */
Handsontable.UndoRedo.prototype.isUndoAvailable = function() {
  return this.doneActions.length > 0;
};

/**
 * Check if redo action is available.
 *
 * @function isRedoAvailable
 * @memberof UndoRedo#
 * @return {Boolean} Return `true` if redo can be performed, `false` otherwise.
 */
Handsontable.UndoRedo.prototype.isRedoAvailable = function() {
  return this.undoneActions.length > 0;
};

/**
 * Clears undo history.
 *
 * @function clear
 * @memberof UndoRedo#
 */
Handsontable.UndoRedo.prototype.clear = function() {
  this.doneActions.length = 0;
  this.undoneActions.length = 0;
};

Handsontable.UndoRedo.Action = function() {};
Handsontable.UndoRedo.Action.prototype.undo = function() {};
Handsontable.UndoRedo.Action.prototype.redo = function() {};

/**
 * Change action.
 */
Handsontable.UndoRedo.ChangeAction = function(changes) {
  this.changes = changes;
  this.actionType = 'change';
};
inherit(Handsontable.UndoRedo.ChangeAction, Handsontable.UndoRedo.Action);

Handsontable.UndoRedo.ChangeAction.prototype.undo = function(instance, undoneCallback) {
  let data = deepClone(this.changes),
    emptyRowsAtTheEnd = instance.countEmptyRows(true),
    emptyColsAtTheEnd = instance.countEmptyCols(true);

  for (let i = 0, len = data.length; i < len; i++) {
    data[i].splice(3, 1);
  }

  instance.addHookOnce('afterChange', undoneCallback);

  instance.setDataAtRowProp(data, null, null, 'undo');

  for (let i = 0, len = data.length; i < len; i++) {
    if (instance.getSettings().minSpareRows && data[i][0] + 1 + instance.getSettings().minSpareRows === instance.countRows() && emptyRowsAtTheEnd == instance.getSettings().minSpareRows) {

      instance.alter('remove_row', parseInt(data[i][0] + 1, 10), instance.getSettings().minSpareRows);
      instance.undoRedo.doneActions.pop();

    }

    if (instance.getSettings().minSpareCols && data[i][1] + 1 + instance.getSettings().minSpareCols === instance.countCols() && emptyColsAtTheEnd == instance.getSettings().minSpareCols) {

      instance.alter('remove_col', parseInt(data[i][1] + 1, 10), instance.getSettings().minSpareCols);
      instance.undoRedo.doneActions.pop();
    }
  }

};
Handsontable.UndoRedo.ChangeAction.prototype.redo = function(instance, onFinishCallback) {
  let data = deepClone(this.changes);

  for (let i = 0, len = data.length; i < len; i++) {
    data[i].splice(2, 1);
  }

  instance.addHookOnce('afterChange', onFinishCallback);
  instance.setDataAtRowProp(data, null, null, 'redo');
};

/**
 * Create row action.
 */
Handsontable.UndoRedo.CreateRowAction = function(index, amount) {
  this.index = index;
  this.amount = amount;
  this.actionType = 'insert_row';
};
inherit(Handsontable.UndoRedo.CreateRowAction, Handsontable.UndoRedo.Action);

Handsontable.UndoRedo.CreateRowAction.prototype.undo = function(instance, undoneCallback) {
  let rowCount = instance.countRows(),
    minSpareRows = instance.getSettings().minSpareRows;

  if (this.index >= rowCount && this.index - minSpareRows < rowCount) {
    this.index -= minSpareRows; // work around the situation where the needed row was removed due to an 'undo' of a made change
  }

  instance.addHookOnce('afterRemoveRow', undoneCallback);
  instance.alter('remove_row', this.index, this.amount, 'undo');
};
Handsontable.UndoRedo.CreateRowAction.prototype.redo = function(instance, redoneCallback) {
  instance.addHookOnce('afterCreateRow', redoneCallback);
  instance.alter('insert_row', this.index, this.amount, 'redo');
};

/**
 * Remove row action.
 */
Handsontable.UndoRedo.RemoveRowAction = function(index, data) {
  this.index = index;
  this.data = data;
  this.actionType = 'remove_row';
};
inherit(Handsontable.UndoRedo.RemoveRowAction, Handsontable.UndoRedo.Action);

Handsontable.UndoRedo.RemoveRowAction.prototype.undo = function(instance, undoneCallback) {
<<<<<<< HEAD
  let spliceArgs = [this.index, 0];
  Array.prototype.push.apply(spliceArgs, this.data);

  Array.prototype.splice.apply(instance.getSourceData(), spliceArgs);

  instance.runHooks('afterCreateRow', this.index, this.data.length, true);

=======
  instance.alter('insert_row', this.index, this.data.length, 'undo');
>>>>>>> 463ad6e1
  instance.addHookOnce('afterRender', undoneCallback);
  instance.populateFromArray(this.index, 0, this.data, void 0, void 0, 'undo');
};
Handsontable.UndoRedo.RemoveRowAction.prototype.redo = function(instance, redoneCallback) {
  instance.addHookOnce('afterRemoveRow', redoneCallback);
  instance.alter('remove_row', this.index, this.data.length, 'redo');
};

/**
 * Create column action.
 */
Handsontable.UndoRedo.CreateColumnAction = function(index, amount) {
  this.index = index;
  this.amount = amount;
  this.actionType = 'insert_col';
};
inherit(Handsontable.UndoRedo.CreateColumnAction, Handsontable.UndoRedo.Action);

Handsontable.UndoRedo.CreateColumnAction.prototype.undo = function(instance, undoneCallback) {
  instance.addHookOnce('afterRemoveCol', undoneCallback);
  instance.alter('remove_col', this.index, this.amount, 'undo');
};
Handsontable.UndoRedo.CreateColumnAction.prototype.redo = function(instance, redoneCallback) {
  instance.addHookOnce('afterCreateCol', redoneCallback);
<<<<<<< HEAD
  instance.alter('insert_col', this.index + 1, this.amount);
};

/**
 * Cell alignment action.
 */
Handsontable.UndoRedo.CellAlignmentAction = function(stateBefore, range, type, alignment) {
  this.stateBefore = stateBefore;
  this.range = range;
  this.type = type;
  this.alignment = alignment;
  this.actionType = 'cell_alignment';
};
Handsontable.UndoRedo.CellAlignmentAction.prototype.undo = function(instance, undoneCallback) {
  if (!instance.getPlugin('contextMenu').isEnabled()) {
    return;
  }
  for (let row = this.range.from.row; row <= this.range.to.row; row++) {
    for (let col = this.range.from.col; col <= this.range.to.col; col++) {
      instance.setCellMeta(row, col, 'className', this.stateBefore[row][col] || ' htLeft');
    }
  }

  instance.addHookOnce('afterRender', undoneCallback);
  instance.render();
};
Handsontable.UndoRedo.CellAlignmentAction.prototype.redo = function(instance, undoneCallback) {
  if (!instance.getPlugin('contextMenu').isEnabled()) {
    return;
  }
  instance.selectCell(this.range.from.row, this.range.from.col, this.range.to.row, this.range.to.col);
  instance.getPlugin('contextMenu').executeCommand('alignment:' + this.alignment.replace('ht', '').toLowerCase());

  instance.addHookOnce('afterRender', undoneCallback);
  instance.render();
=======
  instance.alter('insert_col', this.index, this.amount, 'redo');
>>>>>>> 463ad6e1
};

/**
 * Remove column action.
 */
Handsontable.UndoRedo.RemoveColumnAction = function(index, indexes, data, headers, columnPositions) {
  this.index = index;
  this.indexes = indexes;
  this.data = data;
  this.amount = this.data[0].length;
  this.headers = headers;
  this.columnPositions = columnPositions.slice(0);
  this.actionType = 'remove_col';
};
inherit(Handsontable.UndoRedo.RemoveColumnAction, Handsontable.UndoRedo.Action);

Handsontable.UndoRedo.RemoveColumnAction.prototype.undo = function(instance, undoneCallback) {
  let row;
  let ascendingIndexes = this.indexes.slice(0).sort();
  let sortByIndexes = (elem, j, arr) => {
    return arr[this.indexes.indexOf(ascendingIndexes[j])];
  };

  let sortedData = [];
  rangeEach(this.data.length - 1, (i) => {
    sortedData[i] = arrayMap(this.data[i], sortByIndexes);
  });

  let sortedHeaders = [];
  sortedHeaders = arrayMap(this.headers, sortByIndexes);

  var changes = [];

  // TODO: Temporary hook for undo/redo mess
  Handsontable.hooks.run(instance, 'beforeCreateCol', this.indexes[0], this.indexes[this.indexes.length - 1], 'undo');

  rangeEach(this.data.length - 1, (i) => {
    row = instance.getSourceDataAtRow(i);

    rangeEach(ascendingIndexes.length - 1, (j) => {
      row.splice(ascendingIndexes[j], 0, sortedData[i][j]);
      changes.push([i, ascendingIndexes[j], null, sortedData[i][j]]);
    });
  });

  // TODO: Temporary hook for undo/redo mess
  if (instance.getPlugin('formulas')) {
    instance.getPlugin('formulas').onAfterSetDataAtCell(changes);
  }

  if (typeof this.headers !== 'undefined') {
    rangeEach(sortedHeaders.length - 1, (j) => {
      instance.getSettings().colHeaders.splice(ascendingIndexes[j], 0, sortedHeaders[j]);
    });
  }

  if (instance.getPlugin('manualColumnMove')) {
    instance.getPlugin('manualColumnMove').columnPositions = this.columnPositions;
  }

  instance.addHookOnce('afterRender', undoneCallback);

  // TODO: Temporary hook for undo/redo mess
  Handsontable.hooks.run(instance, 'afterCreateCol', this.indexes[0], this.indexes[this.indexes.length - 1], 'undo');

  if (instance.getPlugin('formulas')) {
    instance.getPlugin('formulas').recalculateFull();
  }

  instance.render();
};

Handsontable.UndoRedo.RemoveColumnAction.prototype.redo = function(instance, redoneCallback) {
  instance.addHookOnce('afterRemoveCol', redoneCallback);
  instance.alter('remove_col', this.index, this.amount, 'redo');
};

/**
 * Cell alignment action.
 */
Handsontable.UndoRedo.CellAlignmentAction = function(stateBefore, range, type, alignment) {
  this.stateBefore = stateBefore;
  this.range = range;
  this.type = type;
  this.alignment = alignment;
};
Handsontable.UndoRedo.CellAlignmentAction.prototype.undo = function(instance, undoneCallback) {
  if (!instance.getPlugin('contextMenu').isEnabled()) {
    return;
  }
  for (var row = this.range.from.row; row <= this.range.to.row; row++) {
    for (var col = this.range.from.col; col <= this.range.to.col; col++) {
      instance.setCellMeta(row, col, 'className', this.stateBefore[row][col] || ' htLeft');
    }
  }

  instance.addHookOnce('afterRender', undoneCallback);
  instance.render();
};
Handsontable.UndoRedo.CellAlignmentAction.prototype.redo = function(instance, undoneCallback) {
  if (!instance.getPlugin('contextMenu').isEnabled()) {
    return;
  }
  instance.selectCell(this.range.from.row, this.range.from.col, this.range.to.row, this.range.to.col);
  instance.getPlugin('contextMenu').executeCommand('alignment:' + this.alignment.replace('ht', '').toLowerCase());

  instance.addHookOnce('afterRender', undoneCallback);
  instance.render();
};

/**
 * Filters action.
 */
Handsontable.UndoRedo.FiltersAction = function(formulaStacks) {
  this.formulaStacks = formulaStacks;
  this.actionType = 'filter';
};
inherit(Handsontable.UndoRedo.FiltersAction, Handsontable.UndoRedo.Action);

Handsontable.UndoRedo.FiltersAction.prototype.undo = function(instance, undoneCallback) {
  let filters = instance.getPlugin('filters');

  instance.addHookOnce('afterRender', undoneCallback);

  filters.formulaCollection.importAllFormulas(this.formulaStacks.slice(0, this.formulaStacks.length - 1));
  filters.filter();
};
Handsontable.UndoRedo.FiltersAction.prototype.redo = function(instance, redoneCallback) {
  let filters = instance.getPlugin('filters');

  instance.addHookOnce('afterRender', redoneCallback);

  filters.formulaCollection.importAllFormulas(this.formulaStacks);
  filters.filter();
};

/**
 * ManualRowMove action.
 * @TODO: removeRow undo should works on logical index
 */
Handsontable.UndoRedo.RowMoveAction = function(movedRows, target) {
  this.rows = movedRows.slice();
  this.target = target;
};
inherit(Handsontable.UndoRedo.RowMoveAction, Handsontable.UndoRedo.Action);

Handsontable.UndoRedo.RowMoveAction.prototype.undo = function(instance, undoneCallback) {
  let manualRowMove = instance.getPlugin('manualRowMove');

  instance.addHookOnce('afterRender', undoneCallback);
  let mod = this.rows[0] < this.target ? -1 * this.rows.length : 0;
  let newTarget = this.rows[0] > this.target ? this.rows[0] + this.rows.length : this.rows[0];
  let newRows = [];
  let rowsLen = this.rows.length + mod;

  for (let i = mod; i < rowsLen; i++) {
    newRows.push(this.target + i);
  }
  manualRowMove.moveRows(newRows.slice(), newTarget);
  instance.render();

  instance.selection.setRangeStartOnly(new WalkontableCellCoords(this.rows[0], 0));
  instance.selection.setRangeEnd(new WalkontableCellCoords(this.rows[this.rows.length - 1], instance.countCols() - 1));
};
Handsontable.UndoRedo.RowMoveAction.prototype.redo = function(instance, redoneCallback) {
  let manualRowMove = instance.getPlugin('manualRowMove');

  instance.addHookOnce('afterRender', redoneCallback);
  manualRowMove.moveRows(this.rows.slice(), this.target);
  instance.render();
  let startSelection = this.rows[0] < this.target ? this.target - this.rows.length : this.target;
  instance.selection.setRangeStartOnly(new WalkontableCellCoords(startSelection, 0));
  instance.selection.setRangeEnd(new WalkontableCellCoords(startSelection + this.rows.length - 1, instance.countCols() - 1));
};

function init() {
  let instance = this;
  let pluginEnabled = typeof instance.getSettings().undo == 'undefined' || instance.getSettings().undo;

  if (pluginEnabled) {
    if (!instance.undoRedo) {
      /**
       * Instance of Handsontable.UndoRedo Plugin {@link Handsontable.UndoRedo}
       *
       * @alias undoRedo
       * @memberof! Handsontable.Core#
       * @type {UndoRedo}
       */
      instance.undoRedo = new Handsontable.UndoRedo(instance);

      exposeUndoRedoMethods(instance);

      instance.addHook('beforeKeyDown', onBeforeKeyDown);
      instance.addHook('afterChange', onAfterChange);
    }
  } else {
    if (instance.undoRedo) {
      delete instance.undoRedo;

      removeExposedUndoRedoMethods(instance);

      instance.removeHook('beforeKeyDown', onBeforeKeyDown);
      instance.removeHook('afterChange', onAfterChange);
    }
  }
}

function onBeforeKeyDown(event) {
  let instance = this;

  let ctrlDown = (event.ctrlKey || event.metaKey) && !event.altKey;

  if (ctrlDown) {
    if (event.keyCode === 89 || (event.shiftKey && event.keyCode === 90)) { //CTRL + Y or CTRL + SHIFT + Z
      instance.undoRedo.redo();
      stopImmediatePropagation(event);
    } else if (event.keyCode === 90) { // CTRL + Z
      instance.undoRedo.undo();
      stopImmediatePropagation(event);
    }
  }
}

function onAfterChange(changes, source) {
  let instance = this;
  if (source == 'loadData') {
    return instance.undoRedo.clear();
  }
}

function exposeUndoRedoMethods(instance) {
  /**
   * {@link UndoRedo#undo}
   * @alias undo
   * @memberof! Handsontable.Core#
   */
  instance.undo = function() {
    return instance.undoRedo.undo();
  };

  /**
   * {@link UndoRedo#redo}
   * @alias redo
   * @memberof! Handsontable.Core#
   */
  instance.redo = function() {
    return instance.undoRedo.redo();
  };

  /**
   * {@link UndoRedo#isUndoAvailable}
   * @alias isUndoAvailable
   * @memberof! Handsontable.Core#
   */
  instance.isUndoAvailable = function() {
    return instance.undoRedo.isUndoAvailable();
  };

  /**
   * {@link UndoRedo#isRedoAvailable}
   * @alias isRedoAvailable
   * @memberof! Handsontable.Core#
   */
  instance.isRedoAvailable = function() {
    return instance.undoRedo.isRedoAvailable();
  };

  /**
   * {@link UndoRedo#clear}
   * @alias clearUndo
   * @memberof! Handsontable.Core#
   */
  instance.clearUndo = function() {
    return instance.undoRedo.clear();
  };
}

function removeExposedUndoRedoMethods(instance) {
  delete instance.undo;
  delete instance.redo;
  delete instance.isUndoAvailable;
  delete instance.isRedoAvailable;
  delete instance.clearUndo;
}

Handsontable.hooks.add('afterInit', init);
Handsontable.hooks.add('afterUpdateSettings', init);

Handsontable.hooks.register('beforeUndo');
Handsontable.hooks.register('afterUndo');
Handsontable.hooks.register('beforeRedo');
Handsontable.hooks.register('afterRedo');<|MERGE_RESOLUTION|>--- conflicted
+++ resolved
@@ -27,17 +27,10 @@
   this.doneActions = [];
   this.undoneActions = [];
   this.ignoreNewActions = false;
-<<<<<<< HEAD
-  instance.addHook('afterChange', function(changes, origin) {
-    if (changes) {
-      let action = new Handsontable.UndoRedo.ChangeAction(changes);
-      plugin.done(action);
-=======
 
   instance.addHook('afterChange', function(changes, source) {
     if (changes && source !== 'undo' && source !== 'redo') {
       plugin.done(new Handsontable.UndoRedo.ChangeAction(changes));
->>>>>>> 463ad6e1
     }
   });
 
@@ -46,20 +39,8 @@
       return;
     }
 
-<<<<<<< HEAD
     let action = new Handsontable.UndoRedo.CreateRowAction(index, amount);
     plugin.done(action);
-  });
-
-  instance.addHook('beforeRemoveRow', function(index, amount) {
-    let originalData = plugin.instance.getSourceData();
-    index = (originalData.length + index) % originalData.length;
-    let removedData = originalData.slice(index, index + amount);
-    let action = new Handsontable.UndoRedo.RemoveRowAction(index, removedData);
-    plugin.done(action);
-  });
-=======
-    plugin.done(new Handsontable.UndoRedo.CreateRowAction(index, amount));
   });
 
   instance.addHook('beforeRemoveRow', function(index, amount, logicRows, source) {
@@ -70,7 +51,6 @@
     var originalData = plugin.instance.getSourceDataArray();
 
     index = (originalData.length + index) % originalData.length;
->>>>>>> 463ad6e1
 
     var removedData = deepClone(originalData.slice(index, index + amount));
 
@@ -82,12 +62,7 @@
       return;
     }
 
-<<<<<<< HEAD
-    let action = new Handsontable.UndoRedo.CreateColumnAction(index, amount);
-    plugin.done(action);
-=======
     plugin.done(new Handsontable.UndoRedo.CreateColumnAction(index, amount));
->>>>>>> 463ad6e1
   });
 
   instance.addHook('beforeRemoveCol', function(index, amount, logicColumns, source) {
@@ -125,11 +100,7 @@
 
     let manualColumnMovePlugin = plugin.instance.getPlugin('manualColumnMove');
 
-<<<<<<< HEAD
-    let action = new Handsontable.UndoRedo.RemoveColumnAction(indexes, removedData, headers, manualColumnMovePlugin ? manualColumnMovePlugin.columnPositions : []);
-=======
     var action = new Handsontable.UndoRedo.RemoveColumnAction(index, indexes, removedData, headers, manualColumnMovePlugin ? manualColumnMovePlugin.columnPositions : []);
->>>>>>> 463ad6e1
 
     plugin.done(action);
   });
@@ -336,17 +307,7 @@
 inherit(Handsontable.UndoRedo.RemoveRowAction, Handsontable.UndoRedo.Action);
 
 Handsontable.UndoRedo.RemoveRowAction.prototype.undo = function(instance, undoneCallback) {
-<<<<<<< HEAD
-  let spliceArgs = [this.index, 0];
-  Array.prototype.push.apply(spliceArgs, this.data);
-
-  Array.prototype.splice.apply(instance.getSourceData(), spliceArgs);
-
-  instance.runHooks('afterCreateRow', this.index, this.data.length, true);
-
-=======
   instance.alter('insert_row', this.index, this.data.length, 'undo');
->>>>>>> 463ad6e1
   instance.addHookOnce('afterRender', undoneCallback);
   instance.populateFromArray(this.index, 0, this.data, void 0, void 0, 'undo');
 };
@@ -371,45 +332,7 @@
 };
 Handsontable.UndoRedo.CreateColumnAction.prototype.redo = function(instance, redoneCallback) {
   instance.addHookOnce('afterCreateCol', redoneCallback);
-<<<<<<< HEAD
-  instance.alter('insert_col', this.index + 1, this.amount);
-};
-
-/**
- * Cell alignment action.
- */
-Handsontable.UndoRedo.CellAlignmentAction = function(stateBefore, range, type, alignment) {
-  this.stateBefore = stateBefore;
-  this.range = range;
-  this.type = type;
-  this.alignment = alignment;
-  this.actionType = 'cell_alignment';
-};
-Handsontable.UndoRedo.CellAlignmentAction.prototype.undo = function(instance, undoneCallback) {
-  if (!instance.getPlugin('contextMenu').isEnabled()) {
-    return;
-  }
-  for (let row = this.range.from.row; row <= this.range.to.row; row++) {
-    for (let col = this.range.from.col; col <= this.range.to.col; col++) {
-      instance.setCellMeta(row, col, 'className', this.stateBefore[row][col] || ' htLeft');
-    }
-  }
-
-  instance.addHookOnce('afterRender', undoneCallback);
-  instance.render();
-};
-Handsontable.UndoRedo.CellAlignmentAction.prototype.redo = function(instance, undoneCallback) {
-  if (!instance.getPlugin('contextMenu').isEnabled()) {
-    return;
-  }
-  instance.selectCell(this.range.from.row, this.range.from.col, this.range.to.row, this.range.to.col);
-  instance.getPlugin('contextMenu').executeCommand('alignment:' + this.alignment.replace('ht', '').toLowerCase());
-
-  instance.addHookOnce('afterRender', undoneCallback);
-  instance.render();
-=======
   instance.alter('insert_col', this.index, this.amount, 'redo');
->>>>>>> 463ad6e1
 };
 
 /**
