--- conflicted
+++ resolved
@@ -82,34 +82,32 @@
     expect(fn.calls.argsFor(0)[2]).toBe(outerTD[0]);
   });
 
-<<<<<<< HEAD
-  it("should call `onCellMouseOut` callback", function () {
-    var myCoords = null
-      , myTD = null
-      , wt = new Walkontable({
-      table: $table[0],
-      data: getData,
-      totalRows: getTotalRows,
-      totalColumns: getTotalColumns,
-      onCellMouseOut: function (event, coords, TD) {
-        myCoords = coords;
-        myTD = TD;
-      }
-    });
-    wt.draw();
-
+  it('should call `onCellMouseOut` callback', function () {
+    var myCoords = null,
+      myTD = null,
+      wt = new Walkontable.Core({
+        table: $table[0],
+        data: getData,
+        totalRows: getTotalRows,
+        totalColumns: getTotalColumns,
+        onCellMouseOut: function (event, coords, TD) {
+          myCoords = coords;
+          myTD = TD;
+        }
+      });
+    wt.draw();
 
     var $td = $table.find('tbody tr:eq(1) td:eq(1)');
     $td.simulate('mouseover');
     $td.simulate('mouseout');
 
-    expect(myCoords).toEqual(new WalkontableCellCoords(1, 1));
-    expect(myTD).toEqual($td[0]);
-  });
-
-  it("should call `onCellMouseOut` callback with correctly passed TD element when cell contains another table", function () {
+    expect(myCoords).toEqual(new Walkontable.CellCoords(1, 1));
+    expect(myTD).toEqual($td[0]);
+  });
+
+  it('should call `onCellMouseOut` callback with correctly passed TD element when cell contains another table', function () {
     var fn = jasmine.createSpy();
-    var wt = new Walkontable({
+    var wt = new Walkontable.Core({
       table: $table[0],
       data: [['<table style="width: 50px;"><tr><td class="test">TEST</td></tr></table>']],
       totalRows: 1,
@@ -130,17 +128,10 @@
     expect(fn.calls.argsFor(0)[2]).toBe(outerTD[0]);
   });
 
-  it("should call `onCellDblClick` callback", function () {
-    var myCoords = null
-      , myTD = null
-      , wt = new Walkontable({
-=======
-  it('should call `onCellDblClick` callback', () => {
-    var
-      myCoords = null,
-      myTD = null,
-      wt = new Walkontable.Core({
->>>>>>> 8febc1ab
+  it('should call `onCellDblClick` callback', function () {
+    var myCoords = null,
+      myTD = null,
+      wt = new Walkontable.Core({
         table: $table[0],
         data: getData,
         totalRows: getTotalRows,
