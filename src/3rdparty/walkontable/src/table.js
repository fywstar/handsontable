import {
  getStyle,
  getTrimmingContainer,
  hasClass,
  index,
  offset,
  removeClass,
  removeTextNodes,
<<<<<<< HEAD
=======
  overlayContainsElement
>>>>>>> 8fec8dbc
} from './../../../helpers/dom/element';
import {WalkontableCellCoords} from './cell/coords';
import {WalkontableCellRange} from './cell/range';
import {WalkontableColumnFilter} from './filter/column';
import {WalkontableRowFilter} from './filter/row';
import {WalkontableTableRenderer} from './tableRenderer';


class WalkontableTable {
  /**
   * @param {Walkontable} wotInstance
   * @param {HTMLTableElement} table
   */
  constructor(wotInstance, table) {
    this.wot = wotInstance;
    // legacy support
    this.instance = this.wot;
    this.TABLE = table;
    this.TBODY = null;
    this.THEAD = null;
    this.COLGROUP = null;
    this.tableOffset = 0;
    this.holderOffset = 0;

    removeTextNodes(this.TABLE);

    this.spreader = this.createSpreader(this.TABLE);
    this.hider = this.createHider(this.spreader);
    this.holder = this.createHolder(this.hider);

    this.wtRootElement = this.holder.parentNode;
    this.alignOverlaysWithTrimmingContainer();
    this.fixTableDomTree();

    this.colgroupChildrenLength = this.COLGROUP.childNodes.length;
    this.theadChildrenLength = this.THEAD.firstChild ? this.THEAD.firstChild.childNodes.length : 0;
    this.tbodyChildrenLength = this.TBODY.childNodes.length;

    this.rowFilter = null;
    this.columnFilter = null;
  }

  /**
   *
   */
  fixTableDomTree() {
    this.TBODY = this.TABLE.querySelector('tbody');

    if (!this.TBODY) {
      this.TBODY = document.createElement('tbody');
      this.TABLE.appendChild(this.TBODY);
    }
    this.THEAD = this.TABLE.querySelector('thead');

    if (!this.THEAD) {
      this.THEAD = document.createElement('thead');
      this.TABLE.insertBefore(this.THEAD, this.TBODY);
    }
    this.COLGROUP = this.TABLE.querySelector('colgroup');

    if (!this.COLGROUP) {
      this.COLGROUP = document.createElement('colgroup');
      this.TABLE.insertBefore(this.COLGROUP, this.THEAD);
    }

    if (this.wot.getSetting('columnHeaders').length && !this.THEAD.childNodes.length) {
      this.THEAD.appendChild(document.createElement('TR'));
    }
  }

  /**
   * @param table
   * @returns {HTMLElement}
   */
  createSpreader(table) {
    const parent = table.parentNode;
    let spreader;

    if (!parent || parent.nodeType !== 1 || !hasClass(parent, 'wtHolder')) {
      spreader = document.createElement('div');
      spreader.className = 'wtSpreader';

      if (parent) {
        // if TABLE is detached (e.g. in Jasmine test), it has no parentNode so we cannot attach holder to it
        parent.insertBefore(spreader, table);
      }
      spreader.appendChild(table);
    }
    spreader.style.position = 'relative';

    return spreader;
  }

  /**
   * @param spreader
   * @returns {HTMLElement}
   */
  createHider(spreader) {
    const parent = spreader.parentNode;
    let hider;

    if (!parent || parent.nodeType !== 1 || !hasClass(parent, 'wtHolder')) {
      hider = document.createElement('div');
      hider.className = 'wtHider';

      if (parent) {
        // if TABLE is detached (e.g. in Jasmine test), it has no parentNode so we cannot attach holder to it
        parent.insertBefore(hider, spreader);
      }
      hider.appendChild(spreader);
    }

    return hider;
  }

  /**
   *
   * @param hider
   * @returns {HTMLElement}
   */
  createHolder(hider) {
    const parent = hider.parentNode;
    let holder;

    if (!parent || parent.nodeType !== 1 || !hasClass(parent, 'wtHolder')) {
      holder = document.createElement('div');
      holder.style.position = 'relative';
      holder.className = 'wtHolder';

      if (parent) {
        // if TABLE is detached (e.g. in Jasmine test), it has no parentNode so we cannot attach holder to it
        parent.insertBefore(holder, hider);
      }
      if (!this.isWorkingOnClone()) {
        holder.parentNode.className += 'ht_master handsontable';
      }
      holder.appendChild(hider);
    }

    return holder;
  }

  alignOverlaysWithTrimmingContainer() {
    const trimmingElement = getTrimmingContainer(this.wtRootElement);

    if (!this.isWorkingOnClone()) {
      this.holder.parentNode.style.position = 'relative';

      if (trimmingElement === window) {
        this.holder.style.overflow = 'visible';
        this.wtRootElement.style.overflow = 'visible';
      } else {
        this.holder.style.width = getStyle(trimmingElement, 'width');
        this.holder.style.height = getStyle(trimmingElement, 'height');
        this.holder.style.overflow = '';
      }
    }
  }

  isWorkingOnClone() {
    return !!this.wot.cloneSource;
  }

  /**
   * Redraws the table
   *
   * @param fastDraw {Boolean} If TRUE, will try to avoid full redraw and only update the border positions. If FALSE or UNDEFINED, will perform a full redraw
   * @returns {WalkontableTable}
   */
  draw(fastDraw) {
    let totalRows = this.instance.getSetting('totalRows');

    if (!this.isWorkingOnClone()) {
      this.holderOffset = offset(this.holder);
      fastDraw = this.wot.wtViewport.createRenderCalculators(fastDraw);
    }

    if (!fastDraw) {
      if (this.isWorkingOnClone()) {
        this.tableOffset = this.wot.cloneSource.wtTable.tableOffset;
      } else {
        this.tableOffset = offset(this.TABLE);
      }
      let startRow;

<<<<<<< HEAD
      if (WalkontableOverlay.isOverlayTypeOf(this.wot.cloneOverlay, WalkontableOverlay.CLONE_DEBUG) ||
          WalkontableOverlay.isOverlayTypeOf(this.wot.cloneOverlay, WalkontableOverlay.CLONE_TOP) ||
          WalkontableOverlay.isOverlayTypeOf(this.wot.cloneOverlay, WalkontableOverlay.CLONE_TOP_LEFT_CORNER)) {
=======
      if (this.wot.cloneOverlay instanceof WalkontableDebugOverlay ||
        this.wot.cloneOverlay instanceof WalkontableTopOverlay ||
        this.wot.cloneOverlay instanceof WalkontableCornerOverlay) {
>>>>>>> 8fec8dbc
        startRow = 0;
      } else if (WalkontableOverlay.isOverlayTypeOf(this.instance.cloneOverlay, WalkontableOverlay.CLONE_BOTTOM) ||
                 WalkontableOverlay.isOverlayTypeOf(this.instance.cloneOverlay, WalkontableOverlay.CLONE_BOTTOM_LEFT_CORNER)) {
        startRow = totalRows - this.wot.getSetting('fixedRowsBottom');
      } else {
        startRow = this.wot.wtViewport.rowsRenderCalculator.startRow;
      }
      let startColumn;

<<<<<<< HEAD

      if (WalkontableOverlay.isOverlayTypeOf(this.wot.cloneOverlay, WalkontableOverlay.CLONE_DEBUG) ||
          WalkontableOverlay.isOverlayTypeOf(this.wot.cloneOverlay, WalkontableOverlay.CLONE_LEFT) ||
          WalkontableOverlay.isOverlayTypeOf(this.wot.cloneOverlay, WalkontableOverlay.CLONE_TOP_LEFT_CORNER) ||
          WalkontableOverlay.isOverlayTypeOf(this.wot.cloneOverlay, WalkontableOverlay.CLONE_BOTTOM_LEFT_CORNER)) {
=======
      if (this.wot.cloneOverlay instanceof WalkontableDebugOverlay ||
        this.wot.cloneOverlay instanceof WalkontableLeftOverlay ||
        this.wot.cloneOverlay instanceof WalkontableCornerOverlay) {
>>>>>>> 8fec8dbc
        startColumn = 0;
      } else {
        startColumn = this.wot.wtViewport.columnsRenderCalculator.startColumn;
      }
      this.rowFilter = new WalkontableRowFilter(startRow, totalRows, this.wot.getSetting('columnHeaders').length);
      this.columnFilter = new WalkontableColumnFilter(startColumn, this.wot.getSetting('totalColumns'), this.wot.getSetting('rowHeaders').length);
      this._doDraw(); //creates calculator after draw

      this.alignOverlaysWithTrimmingContainer();

    } else {
      if (!this.isWorkingOnClone()) {
        // in case we only scrolled without redraw, update visible rows information in oldRowsCalculator
        this.wot.wtViewport.createVisibleCalculators();
      }
      if (this.wot.wtOverlays) {
        this.wot.wtOverlays.refresh(true);
      }
    }
    this.refreshSelections(fastDraw);

    if (!this.isWorkingOnClone()) {
      this.wot.wtOverlays.topOverlay.resetFixedPosition();
      if (this.wot.wtOverlays.bottomOverlay.clone) {
        this.wot.wtOverlays.bottomOverlay.resetFixedPosition();
      }

      this.wot.wtOverlays.leftOverlay.resetFixedPosition();

      if (this.wot.wtOverlays.topLeftCornerOverlay) {
        this.wot.wtOverlays.topLeftCornerOverlay.resetFixedPosition();
      }

      if (this.instance.wtOverlays.bottomLeftCornerOverlay && this.instance.wtOverlays.bottomLeftCornerOverlay.clone) {
        this.wot.wtOverlays.bottomLeftCornerOverlay.resetFixedPosition();
      }
    }
    this.wot.drawn = true;

    return this;
  }

  _doDraw() {
    const wtRenderer = new WalkontableTableRenderer(this);

    wtRenderer.render();
  }

  removeClassFromCells(className) {
    const nodes = this.TABLE.querySelectorAll('.' + className);

    for (let i = 0, len = nodes.length; i < len; i++) {
      removeClass(nodes[i], className);
    }
  }

  refreshSelections(fastDraw) {
    if (!this.wot.selections) {
      return;
    }
    let len = this.wot.selections.length;

    if (fastDraw) {
      for (let i = 0; i < len; i++) {
        // there was no rerender, so we need to remove classNames by ourselves
        if (this.wot.selections[i].settings.className) {
          this.removeClassFromCells(this.wot.selections[i].settings.className);
        }
        if (this.wot.selections[i].settings.highlightRowClassName) {
          this.removeClassFromCells(this.wot.selections[i].settings.highlightRowClassName);
        }
        if (this.wot.selections[i].settings.highlightColumnClassName) {
          this.removeClassFromCells(this.wot.selections[i].settings.highlightColumnClassName);
        }
      }
    }
    for (let i = 0; i < len; i++) {
      this.wot.selections[i].draw(this.wot, fastDraw);
    }
  }

  /**
   * Get cell element at coords.
   *
   * @param {WalkontableCellCoords} coords
   * @returns {HTMLElement|Number} HTMLElement on success or Number one of the exit codes on error:
   *  -1 row before viewport
   *  -2 row after viewport
   */
  getCell(coords) {
    if (this.isRowBeforeRenderedRows(coords.row)) {
      // row before rendered rows
      return -1;

    } else if (this.isRowAfterRenderedRows(coords.row)) {
      // row after rendered rows
      return -2;
    }
    const TR = this.TBODY.childNodes[this.rowFilter.sourceToRendered(coords.row)];

    if (TR) {
      return TR.childNodes[this.columnFilter.sourceColumnToVisibleRowHeadedColumn(coords.col)];
    }
  }

  /**
   * getColumnHeader
   *
   * @param {Number} col Column index
   * @param {Number} [level=0] Header level (0 = most distant to the table)
   * @returns {Object} HTMLElement on success or undefined on error
   */
  getColumnHeader(col, level = 0) {
    const TR = this.THEAD.childNodes[level];

    if (TR) {
      return TR.childNodes[this.columnFilter.sourceColumnToVisibleRowHeadedColumn(col)];
    }
  }

  /**
   * getRowHeader
   *
   * @param {Number} row Row index
   * @returns {HTMLElement} HTMLElement on success or Number one of the exit codes on error: `null table doesn't have row headers`
   */
  getRowHeader(row) {
    if (this.columnFilter.sourceColumnToVisibleRowHeadedColumn(0) === 0) {
      return null;
    }
    const TR = this.TBODY.childNodes[this.rowFilter.sourceToRendered(row)];

    if (TR) {
      return TR.childNodes[0];
    }
  }

  /**
   * Returns cell coords object for a given TD
   *
   * @param {HTMLTableCellElement} TD
   * @returns {WalkontableCellCoords}
   */
  getCoords(TD) {
    const TR = TD.parentNode;
    let row = index(TR);

    if (TR.parentNode === this.THEAD) {
      row = this.rowFilter.visibleColHeadedRowToSourceRow(row);
    } else {
      row = this.rowFilter.renderedToSource(row);
    }
    let col = this.columnFilter.visibleRowHeadedColumnToSourceColumn(TD.cellIndex);

    return new WalkontableCellCoords(row, col);
  }

  getTrForRow(row) {
    return this.TBODY.childNodes[this.rowFilter.sourceToRendered(row)];
  }

  getFirstRenderedRow() {
    return this.wot.wtViewport.rowsRenderCalculator.startRow;
  }

  getFirstVisibleRow() {
    return this.wot.wtViewport.rowsVisibleCalculator.startRow;
  }

  getFirstRenderedColumn() {
    return this.wot.wtViewport.columnsRenderCalculator.startColumn;
  }

  /**
   * @returns {Number} Returns -1 if no row is visible
   */
  getFirstVisibleColumn() {
    return this.wot.wtViewport.columnsVisibleCalculator.startColumn;
  }

  /**
   * @returns {Number} Returns -1 if no row is visible
   */
  getLastRenderedRow() {
    return this.wot.wtViewport.rowsRenderCalculator.endRow;
  }

  getLastVisibleRow() {
    return this.wot.wtViewport.rowsVisibleCalculator.endRow;
  }

  getLastRenderedColumn() {
    return this.wot.wtViewport.columnsRenderCalculator.endColumn;
  }

  /**
   * @returns {Number} Returns -1 if no column is visible
   */
  getLastVisibleColumn() {
    return this.wot.wtViewport.columnsVisibleCalculator.endColumn;
  }

  isRowBeforeRenderedRows(row) {
    return (this.rowFilter.sourceToRendered(row) < 0 && row >= 0);
  }

  isRowAfterViewport(row) {
    return (this.rowFilter.sourceToRendered(row) > this.getLastVisibleRow());
  }

  isRowAfterRenderedRows(row) {
    return (this.rowFilter.sourceToRendered(row) > this.getLastRenderedRow());
  }

  isColumnBeforeViewport(column) {
    return this.columnFilter.sourceToRendered(column) < 0 && column >= 0;
  }

  isColumnAfterViewport(column) {
    return (this.columnFilter.sourceToRendered(column) > this.getLastVisibleColumn());
  }

  isLastRowFullyVisible() {
    return this.getLastVisibleRow() === this.getLastRenderedRow();
  }

  isLastColumnFullyVisible() {
    return this.getLastVisibleColumn() === this.getLastRenderedColumn();
  }

  getRenderedColumnsCount() {
    if (WalkontableOverlay.isOverlayTypeOf(this.wot.cloneOverlay, WalkontableOverlay.CLONE_DEBUG)) {
      return this.wot.getSetting('totalColumns');

    } else if (WalkontableOverlay.isOverlayTypeOf(this.wot.cloneOverlay, WalkontableOverlay.CLONE_LEFT) ||
                WalkontableOverlay.isOverlayTypeOf(this.wot.cloneOverlay, WalkontableOverlay.CLONE_TOP_LEFT_CORNER) ||
                WalkontableOverlay.isOverlayTypeOf(this.wot.cloneOverlay, WalkontableOverlay.CLONE_BOTTOM_LEFT_CORNER)) {
      return this.wot.getSetting('fixedColumnsLeft');

    } else {
      return this.wot.wtViewport.columnsRenderCalculator.count;
    }
  }

  getRenderedRowsCount() {
    if (WalkontableOverlay.isOverlayTypeOf(this.wot.cloneOverlay, WalkontableOverlay.CLONE_DEBUG)) {
      return this.wot.getSetting('totalRows');

    } else if (WalkontableOverlay.isOverlayTypeOf(this.wot.cloneOverlay, WalkontableOverlay.CLONE_TOP) ||
      WalkontableOverlay.isOverlayTypeOf(this.wot.cloneOverlay, WalkontableOverlay.CLONE_TOP_LEFT_CORNER)) {
      return this.wot.getSetting('fixedRowsTop');
    } else if (this.wot.isBottomOverlay(this.wot.cloneOverlay) ||
      this.wot.isBottomLeftCornerOverlay(this.wot.cloneOverlay)) {
      return this.instance.getSetting('fixedRowsBottom');
    }

    return this.wot.wtViewport.rowsRenderCalculator.count;
  }

  getVisibleRowsCount() {
    return this.wot.wtViewport.rowsVisibleCalculator.count;
  }

  allRowsInViewport() {
    return this.wot.getSetting('totalRows') == this.getVisibleRowsCount();
  }

  /**
   * Checks if any of the row's cells content exceeds its initial height, and if so, returns the oversized height
   *
   * @param {Number} sourceRow
   * @returns {Number}
   */
  getRowHeight(sourceRow) {
    let height = this.wot.wtSettings.settings.rowHeight(sourceRow);
    let oversizedHeight = this.wot.wtViewport.oversizedRows[sourceRow];

    if (oversizedHeight !== void 0) {
      height = height ? Math.max(height, oversizedHeight) : oversizedHeight;
    }

    return height;
  }

  getColumnHeaderHeight(level) {
    let height = this.wot.wtSettings.settings.defaultRowHeight;
    let oversizedHeight = this.wot.wtViewport.oversizedColumnHeaders[level];

    if (oversizedHeight !== void 0) {
      height = height ? Math.max(height, oversizedHeight) : oversizedHeight;
    }

    return height;
  }

  getVisibleColumnsCount() {
    return this.wot.wtViewport.columnsVisibleCalculator.count;
  }

  allColumnsInViewport() {
    return this.wot.getSetting('totalColumns') == this.getVisibleColumnsCount();
  }

  getColumnWidth(sourceColumn) {
    let width = this.wot.wtSettings.settings.columnWidth;

    if (typeof width === 'function') {
      width = width(sourceColumn);

    } else if (typeof width === 'object') {
      width = width[sourceColumn];
    }

    return width || this.wot.wtSettings.settings.defaultColumnWidth;
  }

  getStretchedColumnWidth(sourceColumn) {
    let width = this.getColumnWidth(sourceColumn);
    let calculator = this.wot.wtViewport.columnsRenderCalculator;

    if (calculator) {
      let stretchedWidth = calculator.getStretchedColumnWidth(sourceColumn, width);

      if (stretchedWidth) {
        width = stretchedWidth;
      }
    }

    return width;
  }
}


export {WalkontableTable};

window.WalkontableTable = WalkontableTable;<|MERGE_RESOLUTION|>--- conflicted
+++ resolved
@@ -6,10 +6,7 @@
   offset,
   removeClass,
   removeTextNodes,
-<<<<<<< HEAD
-=======
   overlayContainsElement
->>>>>>> 8fec8dbc
 } from './../../../helpers/dom/element';
 import {WalkontableCellCoords} from './cell/coords';
 import {WalkontableCellRange} from './cell/range';
@@ -195,15 +192,9 @@
       }
       let startRow;
 
-<<<<<<< HEAD
       if (WalkontableOverlay.isOverlayTypeOf(this.wot.cloneOverlay, WalkontableOverlay.CLONE_DEBUG) ||
           WalkontableOverlay.isOverlayTypeOf(this.wot.cloneOverlay, WalkontableOverlay.CLONE_TOP) ||
           WalkontableOverlay.isOverlayTypeOf(this.wot.cloneOverlay, WalkontableOverlay.CLONE_TOP_LEFT_CORNER)) {
-=======
-      if (this.wot.cloneOverlay instanceof WalkontableDebugOverlay ||
-        this.wot.cloneOverlay instanceof WalkontableTopOverlay ||
-        this.wot.cloneOverlay instanceof WalkontableCornerOverlay) {
->>>>>>> 8fec8dbc
         startRow = 0;
       } else if (WalkontableOverlay.isOverlayTypeOf(this.instance.cloneOverlay, WalkontableOverlay.CLONE_BOTTOM) ||
                  WalkontableOverlay.isOverlayTypeOf(this.instance.cloneOverlay, WalkontableOverlay.CLONE_BOTTOM_LEFT_CORNER)) {
@@ -213,17 +204,11 @@
       }
       let startColumn;
 
-<<<<<<< HEAD
 
       if (WalkontableOverlay.isOverlayTypeOf(this.wot.cloneOverlay, WalkontableOverlay.CLONE_DEBUG) ||
           WalkontableOverlay.isOverlayTypeOf(this.wot.cloneOverlay, WalkontableOverlay.CLONE_LEFT) ||
           WalkontableOverlay.isOverlayTypeOf(this.wot.cloneOverlay, WalkontableOverlay.CLONE_TOP_LEFT_CORNER) ||
           WalkontableOverlay.isOverlayTypeOf(this.wot.cloneOverlay, WalkontableOverlay.CLONE_BOTTOM_LEFT_CORNER)) {
-=======
-      if (this.wot.cloneOverlay instanceof WalkontableDebugOverlay ||
-        this.wot.cloneOverlay instanceof WalkontableLeftOverlay ||
-        this.wot.cloneOverlay instanceof WalkontableCornerOverlay) {
->>>>>>> 8fec8dbc
         startColumn = 0;
       } else {
         startColumn = this.wot.wtViewport.columnsRenderCalculator.startColumn;
