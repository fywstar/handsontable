function WalkontableTableRenderer(wtTable){
  this.wtTable = wtTable;
  this.instance = wtTable.instance;
  this.rowFilter = wtTable.rowFilter;
  this.columnFilter = wtTable.columnFilter;

  this.TABLE = wtTable.TABLE;
  this.THEAD = wtTable.THEAD;
  this.TBODY = wtTable.TBODY;
  this.COLGROUP = wtTable.COLGROUP;

  this.utils = WalkontableTableRenderer.utils;

}

  WalkontableTableRenderer.prototype.render = function () {
    if (!this.wtTable.isWorkingOnClone()) {
      this.instance.getSetting('beforeDraw', true);
    }

    this.rowHeaders = this.instance.getSetting('rowHeaders');
    this.rowHeaderCount = this.rowHeaders.length;
    this.fixedRowsTop = this.instance.getSetting('fixedRowsTop');
    this.columnHeaders = this.instance.getSetting('columnHeaders');

  var visibleColIndex
    , totalRows = this.instance.getSetting('totalRows')
    , totalColumns = this.instance.getSetting('totalColumns')
    , displayTds
    , TR
    , TD
    , TH
    , adjusted = false
    , workspaceWidth
    , res;

  if (totalColumns > 0) {
    var cloneLimit;
    if (this.wtTable.isWorkingOnClone()) { //must be run after adjustAvailableNodes because otherwise this.rowStrategy is not yet defined
      if (this.instance.cloneOverlay instanceof WalkontableVerticalScrollbarNative || this.instance.cloneOverlay instanceof WalkontableCornerScrollbarNative) {
        cloneLimit = this.fixedRowsTop;
      }
      else if (this.instance.cloneOverlay instanceof WalkontableHorizontalScrollbarNative) {
        cloneLimit = this.wtTable.getRowStrategy().cellCount;
      }
      //else if WalkontableDebugOverlay do nothing. No cloneLimit means render ALL rows
    }

    this.adjustAvailableNodes();
    adjusted = true;

    this.renderColGroups();

    this.renderColumnHeaders();

    displayTds = this.getColumnCount();

    //Render table rows
    this.renderRows(totalRows, cloneLimit, displayTds);

    if (!this.wtTable.isWorkingOnClone()) {
      workspaceWidth = this.instance.wtViewport.getWorkspaceWidth();
      this.instance.wtViewport.containerWidth = null;
      this.wtTable.getColumnStrategy().stretch();
    }

    this.adjustColumnWidths(displayTds);

    this.markOversizedRows();
  }

  if (!adjusted) {
    this.adjustAvailableNodes();
  }

  if (!(this.instance.cloneOverlay instanceof WalkontableDebugOverlay)) {
    this.removeRedundantRows();
  }

  if (!this.wtTable.isWorkingOnClone()) {
    this.markOversizedRows();

    this.instance.wtScrollbars.applyToDOM();

    if (workspaceWidth !== this.instance.wtViewport.getWorkspaceWidth()) {
      //workspace width changed though to shown/hidden vertical scrollbar. Let's reapply stretching
      this.instance.wtViewport.containerWidth = null;
      this.wtTable.getColumnStrategy().stretch();
      var cache = this.instance.wtTable.columnWidthCache;
      for (visibleColIndex = 0; visibleColIndex < this.wtTable.getColumnStrategy().cellCount; visibleColIndex++) {
        var width = this.wtTable.getColumnStrategy().getSize(visibleColIndex);
        this.COLGROUP.childNodes[visibleColIndex + this.rowHeaderCount].style.width = width + 'px';
        cache[visibleColIndex] = width;
      }
    }

    this.instance.wtScrollbars.refresh(false);

    this.instance.getSetting('onDraw', true);
  }

};

WalkontableTableRenderer.prototype.removeRedundantRows = function () {
  var renderedRowIndex = this.wtTable.getRowStrategy().countRendered();
  while (this.wtTable.tbodyChildrenLength > renderedRowIndex) {
    this.TBODY.removeChild(this.TBODY.lastChild);
    this.wtTable.tbodyChildrenLength--;
  }
};

WalkontableTableRenderer.prototype.renderRows = function (totalRows, cloneLimit, displayTds) {
  var lastTD, TR, res;
  var offsetRow = this.instance.getSetting('offsetRow');
  var visibleRowIndex = 0;
  var sourceRowIndex = this.rowFilter.visibleToSource(visibleRowIndex);
  var isWorkingOnClone = this.wtTable.isWorkingOnClone();

  while (sourceRowIndex < totalRows && sourceRowIndex >= 0) {
    if (visibleRowIndex > 1000) {
      throw new Error('Security brake: Too much TRs. Please define height for your table, which will enforce scrollbars.');
    }

    if (cloneLimit !== void 0 && visibleRowIndex === cloneLimit) {
      break; //we have as much rows as needed for this clone
    }

    TR = this.getOrCreateTrForRow(visibleRowIndex, TR);

    //Render row headers
    this.renderRowHeaders(sourceRowIndex, TR);

    this.adjustColumns(TR, displayTds + this.rowHeaderCount);

    lastTD = this.renderCells(sourceRowIndex, TR, displayTds);

    offsetRow = this.instance.getSetting('offsetRow'); //refresh the value

    //after last column is rendered, check if last cell is fully displayed
    if (!isWorkingOnClone) {
      res = this.wtTable.getRowStrategy().add(visibleRowIndex, lastTD);

      if (res === false) {
        break;
      }

      if (visibleRowIndex == 0) { //rendering the first row may caused bottom scrollbar to appear, so we need to refresh the window size
        this.instance.wtScrollbars.vertical.readWindowSize();
      }

      this.resetOversizedRow(sourceRowIndex);
    }

<<<<<<< HEAD
    this.resetOversizedRow(sourceRowIndex);

=======
>>>>>>> 2fa961ae

    if (TR.firstChild) {
      var height = this.instance.getSetting('rowHeight', sourceRowIndex); //if I have 2 fixed columns with one-line content and the 3rd column has a multiline content, this is the way to make sure that the overlay will has same row height
      if(height) {
        TR.firstChild.style.height = height + 'px';
      }
      else {
        TR.firstChild.style.height = '';
      }
    }

    visibleRowIndex++;

    sourceRowIndex = this.rowFilter.visibleToSource(visibleRowIndex);
  }
};

<<<<<<< HEAD
WalkontableTableRenderer.prototype.resetOversizedRow = function (rowNum) {
  var sourceRow = this.instance.wtTable.rowFilter.visibleToSource(rowNum);
  if (this.instance.wtTable.oversizedRows && this.instance.wtTable.oversizedRows[sourceRow]) {
    delete this.instance.wtTable.oversizedRows[sourceRow];
=======
WalkontableTableRenderer.prototype.resetOversizedRow = function (sourceRow) {
  if (this.instance.wtTable.oversizedRows && this.instance.wtTable.oversizedRows[sourceRow]) {
    this.instance.wtTable.oversizedRows[sourceRow] = void 0;  //void 0 is faster than delete, see http://jsperf.com/delete-vs-undefined-vs-null/16
>>>>>>> 2fa961ae
  }
};

WalkontableTableRenderer.prototype.markOversizedRows = function () {
  var previousRowHeight
    , trInnerHeight
    , sourceRowIndex
    , currentTr;

  var rowCount = this.instance.wtTable.TBODY.childNodes.length;
<<<<<<< HEAD
  while (rowCount--) {
    sourceRowIndex = this.instance.wtTable.rowFilter.visibleToSource(rowCount);
    previousRowHeight = this.instance.getSetting('rowHeight', rowCount) || this.instance.wtSettings.settings.rowHeight(rowCount);
=======
  while (rowCount) {
    rowCount--;
    sourceRowIndex = this.instance.wtTable.rowFilter.visibleToSource(rowCount);
    previousRowHeight = this.instance.wtSettings.settings.rowHeight(sourceRowIndex);
>>>>>>> 2fa961ae
    currentTr = this.instance.wtTable.getTrForRow(sourceRowIndex);

    trInnerHeight = Handsontable.Dom.innerHeight(currentTr) - 1;

    if ((!previousRowHeight && this.instance.wtSettings.settings.defaultRowHeight < trInnerHeight || previousRowHeight < trInnerHeight)) {
      if (!this.instance.wtTable.oversizedRows) {
        this.instance.wtTable.oversizedRows = {};
      }
      this.instance.wtTable.oversizedRows[sourceRowIndex] = trInnerHeight;
    }
  }

};

WalkontableTableRenderer.prototype.renderCells = function (sourceRowIndex, TR, displayTds) {
  var TD, sourceColIndex;
  for (var visibleColIndex = 0; visibleColIndex < displayTds; visibleColIndex++) {
    sourceColIndex = this.columnFilter.visibleToSource(visibleColIndex);
    if (visibleColIndex === 0) {
      TD = TR.childNodes[this.columnFilter.sourceColumnToVisibleRowHeadedColumn(sourceColIndex)];
    }
    else {
      TD = TD.nextSibling; //http://jsperf.com/nextsibling-vs-indexed-childnodes
    }

    //If the number of headers has been reduced, we need to replace excess TH with TD
    if (TD.nodeName == 'TH') {
      TD = this.utils.replaceThWithTd(TD, TR);
    }

    TD.className = '';
    TD.removeAttribute('style');

    this.instance.getSetting('cellRenderer', sourceRowIndex, sourceColIndex, TD);

  }

  return TD;
};

WalkontableTableRenderer.prototype.adjustColumnWidths = function (displayTds) {
  var cache = this.instance.wtTable.columnWidthCache;
  var cacheChanged = false;
  var width;
  for (var visibleColIndex = 0; visibleColIndex < displayTds; visibleColIndex++) {
    if(this.wtTable.isWorkingOnClone()) {
      width = this.instance.cloneSource.wtTable.columnWidthCache[visibleColIndex];
    }
    else {
      width = this.wtTable.getColumnStrategy().getSize(visibleColIndex);
    }
    if (width !== cache[visibleColIndex]) {
      this.COLGROUP.childNodes[visibleColIndex + this.rowHeaderCount].style.width = width + 'px';
      cache[visibleColIndex] = width;
      cacheChanged = true;
    }
  }
};

WalkontableTableRenderer.prototype.appendToTbody = function (TR) {
  this.TBODY.appendChild(TR);
  this.wtTable.tbodyChildrenLength++;
};

WalkontableTableRenderer.prototype.getOrCreateTrForRow = function (rowIndex, currentTr) {
  var TR;

  if (rowIndex >= this.wtTable.tbodyChildrenLength) {
    TR = this.createRow();
    this.appendToTbody(TR);
  } else if (rowIndex === 0) {
    TR = this.TBODY.firstChild;
  } else {
    TR = currentTr.nextSibling; //http://jsperf.com/nextsibling-vs-indexed-childnodes
  }

  return TR;
};

WalkontableTableRenderer.prototype.createRow = function() {
  var TR = document.createElement('TR');
  for (var visibleColIndex = 0; visibleColIndex < this.rowHeaderCount; visibleColIndex++) {
    TR.appendChild(document.createElement('TH'));
  }

  return TR;
};

WalkontableTableRenderer.prototype.renderRowHeader = function(row, col, TH){
  this.rowHeaders[col](row, TH);
};

WalkontableTableRenderer.prototype.renderRowHeaders = function(row, TR){
  for (var TH = TR.firstChild, visibleColIndex = 0; visibleColIndex < this.rowHeaderCount; visibleColIndex++) {

    //If the number of row headers increased we need to create TH or replace an existing TD node with TH
    if (!TH){
      TH = document.createElement('TH');
      TR.appendChild(TH);
    } else if (TH.nodeName == 'TD') {
      TH = this.utils.replaceTdWithTh(TH, TR);
    }

    this.renderRowHeader(row, visibleColIndex, TH);
    TH = TH.nextSibling; //http://jsperf.com/nextsibling-vs-indexed-childnodes
  }
};

WalkontableTableRenderer.prototype.adjustAvailableNodes = function () {

  this.refreshStretching(); //actually it is wrong position because it assumes rowHeader would be always 50px wide (because we measure before it is filled with text). TODO: debug

  //adjust COLGROUP
  this.adjustColGroups();

  //adjust THEAD
  this.adjustThead();

};

WalkontableTableRenderer.prototype.renderColumnHeaders = function () {
  if (!this.columnHeaders.length) {
    return;
  }

  var columnCount = this.getColumnCount();

  var TR = this.getTrForColumnHeaders();

  for (var columnIndex = 0; columnIndex < columnCount; columnIndex++) {
    if (this.columnHeaders.length) {
     this.renderColumnHeader( this.columnFilter.visibleToSource(columnIndex), TR.childNodes[this.rowHeaderCount + columnIndex]);
    }
  }
};

WalkontableTableRenderer.prototype.adjustColGroups = function () {
  var columnCount = this.getColumnCount();

  //adjust COLGROUP
  while (this.wtTable.colgroupChildrenLength < columnCount + this.rowHeaderCount) {
    this.COLGROUP.appendChild(document.createElement('COL'));
    this.wtTable.colgroupChildrenLength++;
  }
  while (this.wtTable.colgroupChildrenLength > columnCount + this.rowHeaderCount) {
    this.COLGROUP.removeChild(this.COLGROUP.lastChild);
    this.wtTable.colgroupChildrenLength--;
    if(this.wtTable.columnWidthCache) {
      this.wtTable.columnWidthCache.splice(-1,1);
    }
  }
};

WalkontableTableRenderer.prototype.adjustThead = function () {
  var columnCount = this.getColumnCount();
  var TR = this.THEAD.firstChild;
  if (this.columnHeaders.length) {
    if (!TR) {
      TR = document.createElement('TR');
      this.THEAD.appendChild(TR);
    }

    this.theadChildrenLength = TR.childNodes.length;
    while (this.theadChildrenLength < columnCount + this.rowHeaderCount) {
      TR.appendChild(document.createElement('TH'));
      this.theadChildrenLength++;
    }
    while (this.theadChildrenLength > columnCount + this.rowHeaderCount) {
      TR.removeChild(TR.lastChild);
      this.theadChildrenLength--;
    }
  }
  else if (TR) {
    Handsontable.Dom.empty(TR);
  }
};

WalkontableTableRenderer.prototype.getTrForColumnHeaders = function () {
  var TR = this.THEAD.firstChild;
  if (this.rowHeaderCount) {
    this.renderRowHeaders(-1, TR);
  }

  return TR;
};

WalkontableTableRenderer.prototype.renderColumnHeader = function (col, TR) {
  return this.columnHeaders[0](col, TR);
};

WalkontableTableRenderer.prototype.getColumnCount = function () {
  if (this.wtTable.isWorkingOnClone() && (this.instance.cloneOverlay instanceof WalkontableHorizontalScrollbarNative || this.instance.cloneOverlay instanceof WalkontableCornerScrollbarNative)) {
    return this.instance.getSetting('fixedColumnsLeft');
  }
  else {
    return this.wtTable.getColumnStrategy().cellCount;
  }
};

WalkontableTableRenderer.prototype.renderColGroups = function () {
  for (var colIndex = 0; colIndex < this.wtTable.colgroupChildrenLength; colIndex++) {
    if (colIndex < this.rowHeaderCount) {
      Handsontable.Dom.addClass(this.COLGROUP.childNodes[colIndex], 'rowHeader');
    }
    else {
      Handsontable.Dom.removeClass(this.COLGROUP.childNodes[colIndex], 'rowHeader');
    }
  }
};

WalkontableTableRenderer.prototype.adjustColumns = function (TR, desiredCount) {
  var count = TR.childNodes.length;
  while (count < desiredCount) {
    var TD = document.createElement('TD');
    TR.appendChild(TD);
    count++;
  }
  while (count > desiredCount) {
    TR.removeChild(TR.lastChild);
    count--;
  }
};

WalkontableTableRenderer.prototype.refreshStretching = function () {
  if (this.wtTable.isWorkingOnClone()) {
    return;
  }

  var instance = this.instance
    , stretchH = instance.getSetting('stretchH')
    , totalRows = instance.getSetting('totalRows')
    , totalColumns = instance.getSetting('totalColumns');

  var containerWidthFn = function (cacheWidth) {
    var viewportWidth = that.instance.wtViewport.getViewportWidth(cacheWidth);
    return viewportWidth;
  };

  var that = this;

  var columnWidthFn = function (i) {
    var source_c = that.columnFilter.visibleToSource(i);
    if (source_c < totalColumns) {
      return instance.getSetting('columnWidth', source_c);
    }
  };

  var containerHeightFn = function (cacheHeight) {
    if (that.instance.cloneOverlay instanceof WalkontableDebugOverlay || instance.wtSettings.settings.renderAllRows) {
      return Infinity;
    }
    else {
      return that.instance.wtViewport.getViewportHeight(cacheHeight);
    }
  };

  var rowHeightFn = function (i, TD) {
    return instance.wtSettings.settings.defaultRowHeight;
  };

  this.wtTable.columnStrategy = new WalkontableColumnStrategy(instance, containerWidthFn, columnWidthFn, stretchH);
  this.wtTable.rowStrategy = new WalkontableRowStrategy(instance, containerHeightFn, rowHeightFn);
};

/*
  Helper functions, which does not have any side effects
 */
WalkontableTableRenderer.utils = {};

WalkontableTableRenderer.utils.replaceTdWithTh = function(TD, TR) {
  var TH;
  TH = document.createElement('TH');
  TR.insertBefore(TH, TD);
  TR.removeChild(TD);

  return TH;
};

WalkontableTableRenderer.utils.replaceThWithTd = function(TH, TR) {
  var TD = document.createElement('TD');
  TR.insertBefore(TD, TH);
  TR.removeChild(TH);

  return TD;
};

<|MERGE_RESOLUTION|>--- conflicted
+++ resolved
@@ -65,8 +65,6 @@
     }
 
     this.adjustColumnWidths(displayTds);
-
-    this.markOversizedRows();
   }
 
   if (!adjusted) {
@@ -151,11 +149,6 @@
       this.resetOversizedRow(sourceRowIndex);
     }
 
-<<<<<<< HEAD
-    this.resetOversizedRow(sourceRowIndex);
-
-=======
->>>>>>> 2fa961ae
 
     if (TR.firstChild) {
       var height = this.instance.getSetting('rowHeight', sourceRowIndex); //if I have 2 fixed columns with one-line content and the 3rd column has a multiline content, this is the way to make sure that the overlay will has same row height
@@ -173,16 +166,9 @@
   }
 };
 
-<<<<<<< HEAD
-WalkontableTableRenderer.prototype.resetOversizedRow = function (rowNum) {
-  var sourceRow = this.instance.wtTable.rowFilter.visibleToSource(rowNum);
-  if (this.instance.wtTable.oversizedRows && this.instance.wtTable.oversizedRows[sourceRow]) {
-    delete this.instance.wtTable.oversizedRows[sourceRow];
-=======
 WalkontableTableRenderer.prototype.resetOversizedRow = function (sourceRow) {
   if (this.instance.wtTable.oversizedRows && this.instance.wtTable.oversizedRows[sourceRow]) {
     this.instance.wtTable.oversizedRows[sourceRow] = void 0;  //void 0 is faster than delete, see http://jsperf.com/delete-vs-undefined-vs-null/16
->>>>>>> 2fa961ae
   }
 };
 
@@ -193,16 +179,10 @@
     , currentTr;
 
   var rowCount = this.instance.wtTable.TBODY.childNodes.length;
-<<<<<<< HEAD
-  while (rowCount--) {
-    sourceRowIndex = this.instance.wtTable.rowFilter.visibleToSource(rowCount);
-    previousRowHeight = this.instance.getSetting('rowHeight', rowCount) || this.instance.wtSettings.settings.rowHeight(rowCount);
-=======
   while (rowCount) {
     rowCount--;
     sourceRowIndex = this.instance.wtTable.rowFilter.visibleToSource(rowCount);
     previousRowHeight = this.instance.wtSettings.settings.rowHeight(sourceRowIndex);
->>>>>>> 2fa961ae
     currentTr = this.instance.wtTable.getTrForRow(sourceRowIndex);
 
     trInnerHeight = Handsontable.Dom.innerHeight(currentTr) - 1;
