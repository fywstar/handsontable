--- conflicted
+++ resolved
@@ -144,7 +144,8 @@
                     moveSelectionAfterEnter(event.shiftKey);
 
                   } else {
-                    if (instance.getSettings().enterBeginsEditing){
+
+                    if (instance.getSettings().enterBeginsEditing) {
                       that.openEditor(null, event);
                     } else {
                       moveSelectionAfterEnter(event.shiftKey);
@@ -340,7 +341,6 @@
       return activeEditor.isOpened();
     };
 
-<<<<<<< HEAD
     /**
      * Open editor with initial value.
      *
@@ -348,10 +348,7 @@
      * @memberof! Handsontable.EditorManager#
      * @param {String} initialValue
      */
-    this.openEditor = function (initialValue) {
-=======
     this.openEditor = function (initialValue, event) {
->>>>>>> 22a6dea8
       if (!activeEditor.cellProperties.readOnly){
         activeEditor.beginEditing(initialValue, event);
       }
