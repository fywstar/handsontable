/**
 * Handsontable @@version
 * Handsontable is a simple jQuery plugin for editable tables with basic copy-paste compatibility with Excel and Google Docs
 *
 * Copyright 2012, Marcin Warpechowski
 * Licensed under the MIT license.
 * http://handsontable.com/
 *
 * Date: @@timestamp
 */

.handsontable {
  position: relative;
}

.handsontable.htAutoColumnSize {
  visibility: hidden;
  left: 0;
  position: absolute;
  top: 0;
}

.handsontable table,
.handsontable tbody,
.handsontable thead,
.handsontable td,
.handsontable th,
.handsontable div
{
  box-sizing: content-box;
  -webkit-box-sizing: content-box;
  -moz-box-sizing: content-box;
}

.handsontable table.htCore {
  border-collapse: separate; /*it must be separate, otherwise there are offset miscalculations in WebKit: http://stackoverflow.com/questions/2655987/border-collapse-differences-in-ff-and-webkit*/
  position: relative;
  /*this actually only changes appearance of user selection - does not make text unselectable
  -webkit-user-select: none;
  -khtml-user-select: none;
  -moz-user-select: none;
  -o-user-select: none;
  -ms-user-select: none;
  /*user-select: none; /*no browser supports unprefixed version*/
  border-spacing: 0;
  margin: 0;
  border-width: 0;
  table-layout: fixed;
  width: 0;
  outline-width: 0;
  /* reset bootstrap table style. for more info see: https://github.com/warpech/jquery-handsontable/issues/224 */
  max-width: none;
  max-height: none;
}

.handsontable col {
  width: 50px;
}

.handsontable col.rowHeader {
  width: 50px;
}

.handsontable th,
.handsontable td {
  border-right: 1px solid #CCC;
  border-bottom: 1px solid #CCC;
  height: 22px;
  empty-cells: show;
  line-height: 21px;
  padding: 0 4px 0 4px; /* top, bottom padding different than 0 is handled poorly by FF with HTML5 doctype */
  background-color: #FFF;
  vertical-align: top;
  overflow: hidden;
  outline-width: 0;
  white-space: pre-line; /* preserve new line character in cell */
}

.handsontable td.htInvalid {
  -webkit-transition: background 0.75s ease;
  transition: background 0.75s ease;
  background-color: #ff4c42;
}

.handsontable th:last-child {
  /*Foundation framework fix*/
  border-right: 1px solid #CCC;
  border-bottom: 1px solid #CCC;
}

.handsontable tr:first-child th.htNoFrame,
.handsontable th:first-child.htNoFrame,
.handsontable th.htNoFrame {
  border-left-width: 0;
  background-color: white;
  border-color: #FFF;
}

.handsontable th:first-child,
.handsontable td:first-child,
.handsontable .htNoFrame + th,
.handsontable .htNoFrame + td {
  border-left: 1px solid #CCC;
}

.handsontable tr:first-child th,
.handsontable tr:first-child td {
  border-top: 1px solid #CCC;
}

.handsontable thead tr:last-child th {
  border-bottom-width: 0;
}

.handsontable thead tr.lastChild th {
  border-bottom-width: 0;
}

.handsontable th {
  background-color: #EEE;
  color: #222;
  text-align: center;
  font-weight: normal;
  white-space: nowrap;
}

.handsontable thead th {
  padding: 0;
}

.handsontable th.active {
  background-color: #CCC;
}

.handsontable thead th .relative {
  position: relative;
  padding: 2px 4px;
}

/* plugins */

.handsontable .manualColumnMover {
  position: absolute;
  left: 0;
  top: 0;
  background-color: transparent;
  width: 5px;
  height: 25px;
  z-index: 999;
  cursor: move;
}

.handsontable th .manualColumnMover:hover,
.handsontable th .manualColumnMover.active {
  background-color: #88F;
}

.handsontable .manualColumnResizer {
  position: absolute;
  top: 0;
  cursor: col-resize;
}

.handsontable .manualColumnResizerHandle {
  background-color: transparent;
  width: 5px;
  height: 25px;
}

.handsontable .manualColumnResizer:hover .manualColumnResizerHandle,
.handsontable .manualColumnResizer.active .manualColumnResizerHandle {
  background-color: #AAB;
}

.handsontable .manualColumnResizerLine {
  position: absolute;
  right: 0;
  top: 0;
  background-color: #AAB;
  display: none;
  width: 0;
  border-right: 1px dashed #777;
}

.handsontable .manualColumnResizer.active .manualColumnResizerLine {
  display: block;
}

.handsontable .columnSorting:hover {
  text-decoration: underline;
  cursor: pointer;
}

/* border line */
.handsontable .wtBorder {
  position: absolute;
  font-size: 0;
}

.handsontable td.area {
  background-color: #EEF4FF;
}

/* fill handle */
.handsontable .wtBorder.corner {
  font-size: 0;
  cursor: crosshair;
}

.handsontable .htBorder.htFillBorder {
  background: red;
  width: 1px;
  height: 1px;
}

.handsontableInput {
  border: 2px solid #5292F7;
  outline-width: 0;
  margin: 0;
  padding: 1px 4px 0 2px;
  font-family: Arial, Helvetica, sans-serif; /*repeat from .handsontable (inherit doesn't work with IE<8) */
  line-height: 1.3em; /*repeat from .handsontable (inherit doesn't work with IE<8) */
<<<<<<< HEAD
  font-size: inherit;
=======
  font-size: 13px;
  -webkit-box-shadow: 1px 2px 5px rgba(0, 0, 0, 0.4);
>>>>>>> 3ac61ab8
  box-shadow: 1px 2px 5px rgba(0, 0, 0, 0.4);
  resize: none;

  /*below are needed to overwrite stuff added by jQuery UI Bootstrap theme*/
  display: inline-block;
  color: #000;
  border-radius: 0;
}

.handsontableInputHolder {
  position: absolute;
  top: 0;
  left: 0;
  z-index: 100;
}

.htSelectEditor {
  -webkit-appearance: menulist-button !important;
  position: absolute;
}

/*
TextRenderer readOnly cell
*/
.handsontable .htDimmed {
  font-style: italic;
  color: #777;
}

/*
TextRenderer placeholder value
*/
.handsontable .htPlaceholder {
  color: #999;
}

/*
AutocompleteRenderer down arrow
*/
.handsontable .htAutocomplete {
  position: relative;
  padding-right: 20px;
}

.handsontable .htAutocompleteArrow {
  position: absolute;
  top: 0;
  right: 0;
  font-size: 10px;
  color: #EEE;
  cursor: default;
  width: 16px;
  text-align: center;
}

.handsontable td .htAutocompleteArrow:hover {
  color: #777;
}

/*
CheckboxRenderer
*/
.handsontable .htCheckboxRendererInput.noValue {
  opacity: 0.5;
}

/*
NumericRenderer
*/
.handsontable .htNumeric {
  text-align: right;
}

/* typeahead rules. Needed only if you are using the autocomplete feature */
.handsontable .typeahead {
  position: absolute;
  z-index: 10;
  top: 100%;
  left: 0;
  float: left;
  display: none;
  min-width: 160px;
  padding: 4px 0;
  margin: 2px 0 0 0;
  list-style: none;
  background-color: white;
  border-color: #CCC;
  border-color: rgba(0, 0, 0, 0.2);
  border-style: solid;
  border-width: 1px;
  -webkit-box-shadow: 0 5px 10px rgba(0, 0, 0, 0.2);
  box-shadow: 0 5px 10px rgba(0, 0, 0, 0.2);
  -webkit-background-clip: padding-box;
  background-clip: padding-box;
  border-radius: 4px;
}

.handsontable .typeahead li {
  line-height: 18px;
  min-height: 18px;
  display: list-item;
  margin: 0;
}

.handsontable .typeahead a {
  display: block;
  padding: 3px 15px;
  clear: both;
  font-weight: normal;
  line-height: 18px;
  min-height: 18px;
  color: #333;
  white-space: nowrap;
}

.handsontable .typeahead li > a:hover,
.handsontable .typeahead .active > a,
.handsontable .typeahead .active > a:hover {
  color: white;
  text-decoration: none;
  background-color: #08C;
}

.handsontable .typeahead a {
  color: #08C;
  text-decoration: none;
}

/*context menu rules*/
ul.context-menu-list {
  color: black;
}

ul.context-menu-list li {
  margin-bottom: 0; /*Foundation framework fix*/
}

/**
 * dragdealer
 */

.handsontable .dragdealer {
  position: relative;
  width: 9px;
  height: 9px;
  background: #F8F8F8;
  border: 1px solid #DDD;
}

.handsontable .dragdealer .handle {
  position: absolute;
  width: 9px;
  height: 9px;
  background: #C5C5C5;
}

.handsontable .dragdealer .disabled {
  background: #898989;
}

/**
 * Handsontable in Handsontable
 */

.handsontable .handsontable .wtHider {
  padding: 0 0 5px 0;
}

.handsontable .handsontable table {
  box-shadow: 1px 2px 5px rgba(0, 0, 0, 0.4);
}

/**
 * Handsontable listbox theme
 */

.handsontable.listbox {
  margin: 0;
}

.handsontable.listbox table {
  border: 1px solid #ccc;
  border-collapse: separate;
  background: white;
}

.handsontable.listbox th,
.handsontable.listbox tr:first-child th,
.handsontable.listbox tr:last-child th,
.handsontable.listbox tr:first-child td,
.handsontable.listbox td {
  border-width: 0;
}

.handsontable.listbox th,
.handsontable.listbox td {
  white-space: nowrap;
  text-overflow: ellipsis;
}

.handsontable.listbox td.htDimmed {
  cursor: default;
  color: inherit;
  font-style: inherit;
}

.handsontable.listbox .wtBorder {
  visibility: hidden;
}

.handsontable.listbox .current {
  font-weight: bold;
}

.handsontable.listbox tr:hover td {
  background: #eee;
}<|MERGE_RESOLUTION|>--- conflicted
+++ resolved
@@ -220,12 +220,8 @@
   padding: 1px 4px 0 2px;
   font-family: Arial, Helvetica, sans-serif; /*repeat from .handsontable (inherit doesn't work with IE<8) */
   line-height: 1.3em; /*repeat from .handsontable (inherit doesn't work with IE<8) */
-<<<<<<< HEAD
   font-size: inherit;
-=======
-  font-size: 13px;
   -webkit-box-shadow: 1px 2px 5px rgba(0, 0, 0, 0.4);
->>>>>>> 3ac61ab8
   box-shadow: 1px 2px 5px rgba(0, 0, 0, 0.4);
   resize: none;
 
