
import {
  addClass,
  empty,
  fastInnerHTML,
  getComputedStyle,
  getCssTransform,
  getScrollableElement,
  offset,
  outerHeight,
  outerWidth,
  resetCssTransform,
    } from './../helpers/dom/element';
import {KEY_CODES} from './../helpers/unicode';
import {getEditor, registerEditor} from './../editors';
import {BaseEditor} from './_baseEditor';

var SelectEditor = BaseEditor.prototype.extend();


/**
 * @private
 * @editor SelectEditor
 * @class SelectEditor
 */
SelectEditor.prototype.init = function() {
  this.select = document.createElement('SELECT');
  addClass(this.select, 'htSelectEditor');
  this.select.style.display = 'none';
  this.instance.rootElement.appendChild(this.select);
  this.registerHooks();
};

SelectEditor.prototype.registerHooks = function() {
  this.instance.addHook('afterScrollVertically', () => this.refreshDimensions());
  this.instance.addHook('afterColumnResize', () => this.refreshDimensions());
  this.instance.addHook('afterRowResize', () => this.refreshDimensions());
};

SelectEditor.prototype.prepare = function() {
  BaseEditor.prototype.prepare.apply(this, arguments);

  var selectOptions = this.cellProperties.selectOptions;
  var options;

  if (typeof selectOptions == 'function') {
    options = this.prepareOptions(selectOptions(this.row, this.col, this.prop));
  } else {
    options = this.prepareOptions(selectOptions);
  }

  empty(this.select);

  for (var option in options) {
    if (options.hasOwnProperty(option)) {
      var optionElement = document.createElement('OPTION');
      optionElement.value = option;
      fastInnerHTML(optionElement, options[option]);
      this.select.appendChild(optionElement);
    }
  }
};

SelectEditor.prototype.prepareOptions = function(optionsToPrepare) {
  var preparedOptions = {};

  if (Array.isArray(optionsToPrepare)) {
    for (var i = 0, len = optionsToPrepare.length; i < len; i++) {
      preparedOptions[optionsToPrepare[i]] = optionsToPrepare[i];
    }
  } else if (typeof optionsToPrepare == 'object') {
    preparedOptions = optionsToPrepare;
  }

  return preparedOptions;

};

SelectEditor.prototype.getValue = function() {
  return this.select.value;
};

SelectEditor.prototype.setValue = function(value) {
  this.select.value = value;
};

var onBeforeKeyDown = function(event) {
  var instance = this;
  var editor = instance.getActiveEditor();

  if (event != null && event.isImmediatePropagationEnabled == null) {
    event.stopImmediatePropagation = function() {
      this.isImmediatePropagationEnabled = false;
    };
    event.isImmediatePropagationEnabled = true;
    event.isImmediatePropagationStopped = function() {
      return !this.isImmediatePropagationEnabled;
    };
  }

  switch (event.keyCode) {
    case KEY_CODES.ARROW_UP:
      var previousOptionIndex = editor.select.selectedIndex - 1;
      if (previousOptionIndex >= 0) {
        editor.select[previousOptionIndex].selected = true;
      }

      event.stopImmediatePropagation();
      event.preventDefault();
      break;

    case KEY_CODES.ARROW_DOWN:
      var nextOptionIndex = editor.select.selectedIndex + 1;
      if (nextOptionIndex <= editor.select.length - 1) {
        editor.select[nextOptionIndex].selected = true;
      }

      event.stopImmediatePropagation();
      event.preventDefault();
      break;
  }
};

SelectEditor.prototype.open = function() {
  this._opened = true;
  this.refreshDimensions();
  this.select.style.display = '';
  this.instance.addHook('beforeKeyDown', onBeforeKeyDown);
};

SelectEditor.prototype.close = function() {
  this._opened = false;
  this.select.style.display = 'none';
  this.instance.removeHook('beforeKeyDown', onBeforeKeyDown);
};

SelectEditor.prototype.focus = function() {
  this.select.focus();
};

SelectEditor.prototype.refreshDimensions = function() {
  if (this.state !== Handsontable.EditorState.EDITING) {
    return;
  }
  this.TD = this.getEditedCell();

  // TD is outside of the viewport.
  if (!this.TD) {
    this.close();

    return;
  }
  var
    width = outerWidth(this.TD) + 1,
    height = outerHeight(this.TD) + 1,
    currentOffset = offset(this.TD),
    containerOffset = offset(this.instance.rootElement),
    scrollableContainer = getScrollableElement(this.TD),
    editTop = currentOffset.top - containerOffset.top - 1 - (scrollableContainer.scrollTop || 0),
    editLeft = currentOffset.left - containerOffset.left - 1 - (scrollableContainer.scrollLeft || 0),
    editorSection = this.checkEditorSection(),
    cssTransformOffset;

  const settings = this.instance.getSettings();
  let rowHeadersCount = settings.rowHeaders ? 1 : 0;
  let colHeadersCount = settings.colHeaders ? 1 : 0;

  switch (editorSection) {
    case 'top':
      cssTransformOffset = getCssTransform(this.instance.view.wt.wtOverlays.topOverlay.clone.wtTable.holder.parentNode);
      break;
    case 'left':
      cssTransformOffset = getCssTransform(this.instance.view.wt.wtOverlays.leftOverlay.clone.wtTable.holder.parentNode);
      break;
<<<<<<< HEAD
    case 'top-left-corner':
      cssTransformOffset = dom.getCssTransform(this.instance.view.wt.wtOverlays.topLeftCornerOverlay.clone.wtTable.holder.parentNode);
=======
    case 'corner':
      cssTransformOffset = getCssTransform(this.instance.view.wt.wtOverlays.topLeftCornerOverlay.clone.wtTable.holder.parentNode);
>>>>>>> 01d5e877
      break;
    case 'bottom-left-corner':
      cssTransformOffset = dom.getCssTransform(this.instance.view.wt.wtOverlays.bottomLeftCornerOverlay.clone.wtTable.holder.parentNode);
      break;
    case 'bottom':
      cssTransformOffset = dom.getCssTransform(this.instance.view.wt.wtOverlays.bottomOverlay.clone.wtTable.holder.parentNode);
      break;
  }
  if (this.instance.getSelected()[0] === 0) {
    editTop += 1;
  }

  if (this.instance.getSelected()[1] === 0) {
    editLeft += 1;
  }

  var selectStyle = this.select.style;

  if (cssTransformOffset && cssTransformOffset != -1) {
    selectStyle[cssTransformOffset[0]] = cssTransformOffset[1];
  } else {
    resetCssTransform(this.select);
  }
  const cellComputedStyle = getComputedStyle(this.TD);

  if (parseInt(cellComputedStyle.borderTopWidth, 10) > 0) {
    height -= 1;
  }
  if (parseInt(cellComputedStyle.borderLeftWidth, 10) > 0) {
    width -= 1;
  }

  selectStyle.height = height + 'px';
  selectStyle.minWidth = width + 'px';
  selectStyle.top = editTop + 'px';
  selectStyle.left = editLeft + 'px';
  selectStyle.margin = '0px';
};

SelectEditor.prototype.getEditedCell = function() {
  var editorSection = this.checkEditorSection(),
    editedCell;

  switch (editorSection) {
    case 'top':
      editedCell = this.instance.view.wt.wtOverlays.topOverlay.clone.wtTable.getCell({
        row: this.row,
        col: this.col
      });
      this.select.style.zIndex = 101;
      break;
    case 'corner':
      editedCell = this.instance.view.wt.wtOverlays.topLeftCornerOverlay.clone.wtTable.getCell({
        row: this.row,
        col: this.col
      });
      this.select.style.zIndex = 103;
      break;
    case 'left':
      editedCell = this.instance.view.wt.wtOverlays.leftOverlay.clone.wtTable.getCell({
        row: this.row,
        col: this.col
      });
      this.select.style.zIndex = 102;
      break;
    default:
      editedCell = this.instance.getCell(this.row, this.col);
      this.select.style.zIndex = '';
      break;
  }

  return editedCell != -1 && editedCell != -2 ? editedCell : void 0;
};

export {SelectEditor};

registerEditor('select', SelectEditor);
<|MERGE_RESOLUTION|>--- conflicted
+++ resolved
@@ -172,19 +172,14 @@
     case 'left':
       cssTransformOffset = getCssTransform(this.instance.view.wt.wtOverlays.leftOverlay.clone.wtTable.holder.parentNode);
       break;
-<<<<<<< HEAD
     case 'top-left-corner':
-      cssTransformOffset = dom.getCssTransform(this.instance.view.wt.wtOverlays.topLeftCornerOverlay.clone.wtTable.holder.parentNode);
-=======
-    case 'corner':
       cssTransformOffset = getCssTransform(this.instance.view.wt.wtOverlays.topLeftCornerOverlay.clone.wtTable.holder.parentNode);
->>>>>>> 01d5e877
       break;
     case 'bottom-left-corner':
-      cssTransformOffset = dom.getCssTransform(this.instance.view.wt.wtOverlays.bottomLeftCornerOverlay.clone.wtTable.holder.parentNode);
+      cssTransformOffset = getCssTransform(this.instance.view.wt.wtOverlays.bottomLeftCornerOverlay.clone.wtTable.holder.parentNode);
       break;
     case 'bottom':
-      cssTransformOffset = dom.getCssTransform(this.instance.view.wt.wtOverlays.bottomOverlay.clone.wtTable.holder.parentNode);
+      cssTransformOffset = getCssTransform(this.instance.view.wt.wtOverlays.bottomOverlay.clone.wtTable.holder.parentNode);
       break;
   }
   if (this.instance.getSelected()[0] === 0) {
