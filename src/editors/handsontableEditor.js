--- conflicted
+++ resolved
@@ -79,11 +79,7 @@
   if (Handsontable.helper.isDescendant(this.instance.rootElement[0], document.activeElement)) {
     //var that = this;
     setTimeout(function () {
-<<<<<<< HEAD
-      that.instance.listen(); //return the focus to the cell must be done after destroyer to work in IE8-9
-=======
       //that.instance.listen(); //return the focus to the cell must be done after destroyer to work in IE7-9
->>>>>>> a3caca8b
     }, 0);
     //that.instance.listen(); //return the focus to the cell
   }
