--- conflicted
+++ resolved
@@ -1,18 +1,9 @@
 function HandsontableAutocompleteEditorClass(instance) {
-<<<<<<< HEAD
-  if (instance) {
     this.isCellEdited = false;
     this.instance = instance;
     this.createElements();
     this.bindEvents();
-  }
   this.emptyStringLabel = '\u00A0\u00A0\u00A0'; //3 non-breaking spaces
-=======
-  this.isCellEdited = false;
-  this.instance = instance;
-  this.createElements();
-  this.bindEvents();
->>>>>>> 0c633661
 }
 
 Handsontable.helper.inherit(HandsontableAutocompleteEditorClass, HandsontableTextEditorClass);
