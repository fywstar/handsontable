--- conflicted
+++ resolved
@@ -21,10 +21,6 @@
  * in the “handsontable-general-terms.pdf” file, available in the main
  * directory of this software repository.
  * 
-<<<<<<< HEAD
- * Version: 6.2.2
- * Release date: 19/12/2018 (built at 18/12/2018 14:40:17)
-=======
  * HANDSONCODE PROVIDES THIS SOFTWARE ON AN “AS IS” BASIS,
  * WITHOUT WARRANTIES OR CONDITIONS OF ANY KIND. IN NO EVENT
  * AND UNDER NO LEGAL THEORY, SHALL HANDSONCODE BE LIABLE
@@ -34,7 +30,6 @@
  * 
  * Version: 7.0.0
  * Release date: 06/03/2019 (built at 05/03/2019 15:48:40)
->>>>>>> d2909b55
  */
 /**
  * Fix for bootstrap styles
