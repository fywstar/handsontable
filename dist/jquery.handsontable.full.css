--- conflicted
+++ resolved
@@ -6,11 +6,7 @@
  * Licensed under the MIT license.
  * http://handsontable.com/
  *
-<<<<<<< HEAD
- * Date: Mon Jan 07 2013 12:53:12 GMT+0100 (Central European Standard Time)
-=======
  * Date: Wed Jan 09 2013 12:26:51 GMT+0100 (Central European Standard Time)
->>>>>>> 83fcd717
  */
 
 .handsontable {
