describe('Core_getCellMeta', function () {
  var id = 'testContainer';

  beforeEach(function () {
    this.$container = $('<div id="' + id + '"></div>').appendTo('body');
  });

  afterEach(function () {
    if (this.$container) {
      destroy();
      this.$container.remove();
    }
  });

  it('should not allow manual editing of a read only cell', function () {
    var allCellsReadOnly = false;

    handsontable({
      cells: function () {
        return {readOnly: allCellsReadOnly}
      }
    });
    allCellsReadOnly = true;
    selectCell(2, 2);

    keyDown('enter');

    expect(isEditorVisible()).toEqual(false);
  });

  it('should allow manual editing of cell that is no longer read only', function () {
    var allCellsReadOnly = true;

    handsontable({
      cells: function () {
        return {readOnly: allCellsReadOnly}
      }
    });
    allCellsReadOnly = false;
    selectCell(2, 2);

    keyDown('enter');

    expect(isEditorVisible()).toEqual(true);
  });

  it('should use default cell editor for a cell that has declared only cell renderer', function () {
    handsontable({
      cells: function () {
        return {
          type: {
            renderer: function (instance, td, row, col, prop, value, cellProperties) {
              //taken from demo/renderers.html
              Handsontable.TextCell.renderer.apply(this, arguments);
              $(td).css({
                background: 'yellow'
              });
            }
          }
        }
      }
    });
    selectCell(2, 2);

    keyDown('enter');
    document.activeElement.value = 'new value';
    destroyEditor();
    expect(getDataAtCell(2, 2)).toEqual('new value');
  });

  it('should allow to use type and renderer in `flat` notation', function () {
    handsontable({
      data: [
        [1, 2, 3, 4],
        [5, 6, 7, 8],
        [0, 9, 8, 7]
      ],
      cells: function (row, col) {
        if (row === 2 && col === 2) {
          return {
            type: 'checkbox',
            renderer: function (instance, td, row, col, prop, value, cellProperties) {
                //taken from demo/renderers.html
                Handsontable.TextCell.renderer.apply(this, arguments);

                td.style.backgroundColor = 'yellow';
            }
          }
        }
      }
    });

    expect(getCell(2, 2).style.backgroundColor).toEqual('yellow');
    expect(getCell(1, 1).style.backgroundColor).toEqual('');
  });

  it('this in cells should point to cellProperties', function () {
    var called = 0
      , _row
      , _this;

    handsontable({
      cells: function (row, col, prop) {
        called++;
        _row = row;
        _this = this;
      }
    });

    var HOT = getInstance();

    expect(called).toBeGreaterThan(0);
    expect(_this.row).toEqual(_row);
    expect(_this.renderer).toBe(Handsontable.TextRenderer);
    expect(_this.instance).toBe(HOT);
  });

<<<<<<< HEAD
  it("should get proper cellProperties when order of displayed rows is different than order of stored data", function () {
    var hot = handsontable({
      data: [
        ['C'],
        ['A'],
        ['B']
      ],
      minSpareRows: 1,
      cells: function (row, col, prop) {
        var cellProperties = {};
        if (getData()[row][col] === 'A') {
          cellProperties.readOnly = true;
        }
        return cellProperties;
      }
    });


    expect(this.$container.find('tbody tr:eq(0) td:eq(0)').text()).toEqual('C');
    expect(this.$container.find('tbody tr:eq(0) td:eq(0)').hasClass('htDimmed')).toBe(false);

    expect(this.$container.find('tbody tr:eq(1) td:eq(0)').text()).toEqual('A');
    expect(this.$container.find('tbody tr:eq(1) td:eq(0)').hasClass('htDimmed')).toBe(true);

    expect(this.$container.find('tbody tr:eq(2) td:eq(0)').text()).toEqual('B');
    expect(this.$container.find('tbody tr:eq(2) td:eq(0)').hasClass('htDimmed')).toBe(false);

    //Column sorting changes the order of displayed rows while keeping table data unchanged
    updateSettings({
      columnSorting: {
        column: 0,
        order: true
      }
    });

    expect(this.$container.find('tbody tr:eq(0) td:eq(0)').text()).toEqual('A');
    expect(this.$container.find('tbody tr:eq(0) td:eq(0)').hasClass('htDimmed')).toBe(true);

    expect(this.$container.find('tbody tr:eq(1) td:eq(0)').text()).toEqual('B');
    expect(this.$container.find('tbody tr:eq(1) td:eq(0)').hasClass('htDimmed')).toBe(false);

    expect(this.$container.find('tbody tr:eq(2) td:eq(0)').text()).toEqual('C');
    expect(this.$container.find('tbody tr:eq(2) td:eq(0)').hasClass('htDimmed')).toBe(false);



=======
  it('should inherit readOnly from cell type (legacy)', function () {
    handsontable({
      data : [[1,2]],
      cells : function (row, col, prop) {
        return {
          type : {
            readOnly: true
          }
        }
      }
    });
    expect(getCellMeta(0, 0).readOnly).toEqual(true);
>>>>>>> 88a51ddf
  });

});<|MERGE_RESOLUTION|>--- conflicted
+++ resolved
@@ -115,7 +115,6 @@
     expect(_this.instance).toBe(HOT);
   });
 
-<<<<<<< HEAD
   it("should get proper cellProperties when order of displayed rows is different than order of stored data", function () {
     var hot = handsontable({
       data: [
@@ -162,7 +161,8 @@
 
 
 
-=======
+  });
+
   it('should inherit readOnly from cell type (legacy)', function () {
     handsontable({
       data : [[1,2]],
@@ -175,7 +175,6 @@
       }
     });
     expect(getCellMeta(0, 0).readOnly).toEqual(true);
->>>>>>> 88a51ddf
   });
 
 });