--- conflicted
+++ resolved
@@ -33,11 +33,6 @@
       expect(Handsontable.helper.isInput(document.createElement('select'))).toBe(true);
       expect(Handsontable.helper.isInput(document.createElement('textarea'))).toBe(true);
     });
-
-<<<<<<< HEAD
-    
-=======
->>>>>>> 28559791
     it("should return true for contenteditable elements", function () {
       var div = document.createElement('div');
       div.contentEditable = true;
